--- conflicted
+++ resolved
@@ -258,7 +258,6 @@
         }
     }
 
-<<<<<<< HEAD
     /// Adds the list of `Prefix`es as empty sections.
     ///
     /// Called once a node has been approved by its own section and is given its peers' tables.
@@ -267,41 +266,10 @@
             if prefix.matches(&self.our_name) {
                 self.our_prefix = prefix;
             } else {
-                let _ = self.groups.entry(prefix).or_insert_with(HashSet::new);
+                let _ = self.sections.entry(prefix).or_insert_with(HashSet::new);
             }
         }
         self.check_invariant(true)
-=======
-    /// Creates a new `RoutingTable`, using an existing collection of sections.
-    pub fn new_with_sections(our_name: T,
-                             min_section_size: usize,
-                             prefixes: Vec<Prefix<T>>)
-                             -> Result<Self, Error> {
-        let mut our_prefix = Default::default();
-        let mut our_section = HashSet::new();
-        our_section.insert(our_name);
-        let sections = prefixes.into_iter()
-            .filter_map(|prefix| {
-                if prefix.matches(&our_name) {
-                    our_prefix = prefix;
-                    None
-                } else {
-                    Some((prefix, HashSet::new()))
-                }
-            })
-            .collect();
-        let result = RoutingTable {
-            our_name: our_name,
-            min_section_size: min_section_size,
-            our_prefix: our_prefix,
-            our_section: our_section,
-            sections: sections,
-            we_want_to_merge: false,
-            they_want_to_merge: false,
-        };
-        result.check_invariant()?;
-        Ok(result)
->>>>>>> 33c96d88
     }
 
     /// Returns the `Prefix` of our section
@@ -925,7 +893,7 @@
         Ok(*RoutingTable::get_routeth_name(names, &target, route))
     }
 
-    fn check_invariant(&self, allow_small_groups: bool) -> Result<(), Error> {
+    fn check_invariant(&self, allow_small_sections: bool) -> Result<(), Error> {
         if !self.our_prefix.matches(&self.our_name) {
             warn!("Our prefix does not match our name: {:?}", self);
             return Err(Error::InvariantViolation);
@@ -950,18 +918,13 @@
                 return Err(Error::InvariantViolation);
             }
         }
-<<<<<<< HEAD
-        for (prefix, group) in &self.groups {
-            if has_enough_nodes && group.len() < self.min_group_size {
-                if group.len() <= 1 && allow_small_groups {
-                    continue;
-                }
-                warn!("Minimum group size not met for group {:?}: {:?}",
-=======
+
         for (prefix, section) in &self.sections {
             if has_enough_nodes && section.len() < self.min_section_size {
-                warn!("Minimum section size not met for section {:?}: {:?}",
->>>>>>> 33c96d88
+                if section.len() <= 1 && allow_small_sections {
+                    continue;
+                }
+                warn!("Minimum group size not met for group {:?}: {:?}",
                       prefix,
                       self);
                 return Err(Error::InvariantViolation);
@@ -1084,13 +1047,8 @@
     // is_in_our_section() and need_to_add() while also implicitly testing
     // add() and split() through set-up of random sections with invariant.
     #[test]
-<<<<<<< HEAD
-    fn test_routing_groups() {
+    fn test_routing_sections() {
         // Use replicable random numbers to initialise a table:
-=======
-    fn test_routing_sections() {
-        // Use replicable random numbers to initialse a table:
->>>>>>> 33c96d88
         use rand::{Rng, SeedableRng, XorShiftRng};
         let mut rng: XorShiftRng = SeedableRng::from_seed([1315, 30, 61894, 315]);
         let our_name = rng.next_u32();
@@ -1108,13 +1066,8 @@
                     // skip
                 }
                 Err(Error::PeerNameUnsuitable) => {
-<<<<<<< HEAD
                     table.verify_invariant();
-                    assert!(table.groups.keys().all(|p| !p.matches(&new_name)));
-=======
-                    unwrap!(table.check_invariant());
                     assert!(table.sections.keys().all(|p| !p.matches(&new_name)));
->>>>>>> 33c96d88
                     // We should get a few of these. Save one for tests, but otherwise ignore.
                     unknown_distant_name = Some(new_name);
                 }
@@ -1150,19 +1103,11 @@
                              })
                              .count())
                     };
-<<<<<<< HEAD
-                    let min_group_size = table.min_split_size();
-                    if new_group_size >= min_group_size &&
-                       group_len - new_group_size >= min_group_size {
-                        let _ = table.split(group_prefix);  // do the split
-                        table.verify_invariant();
-=======
                     let min_section_size = table.min_split_size();
                     if new_section_size >= min_section_size &&
                        section_len - new_section_size >= min_section_size {
                         let _ = table.split(section_prefix);  // do the split
-                        unwrap!(table.check_invariant());
->>>>>>> 33c96d88
+                        table.verify_invariant();
                     }
                 }
             }
