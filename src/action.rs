--- conflicted
+++ resolved
@@ -15,10 +15,7 @@
 // Please review the Licences for the specific language governing permissions and limitations
 // relating to use of the SAFE Network Software.
 
-<<<<<<< HEAD
 use crust::Config;
-=======
->>>>>>> c970fc10
 use error::InterfaceError;
 use id::PublicId;
 use messages::{Request, UserMessage};
@@ -50,12 +47,8 @@
         priority: u8,
         result_tx: Sender<Result<(), InterfaceError>>,
     },
-<<<<<<< HEAD
-    Name { result_tx: Sender<XorName> },
     Config { result_tx: Sender<Config> },
-=======
     Id { result_tx: Sender<PublicId> },
->>>>>>> c970fc10
     Timeout(u64),
     ResourceProofResult(PublicId, Vec<DirectMessage>),
     Terminate,
@@ -79,12 +72,8 @@
                        content,
                        dst)
             }
-<<<<<<< HEAD
-            Action::Name { .. } => write!(formatter, "Action::Name"),
             Action::Config { .. } => write!(formatter, "Action::Config"),
-=======
             Action::Id { .. } => write!(formatter, "Action::Id"),
->>>>>>> c970fc10
             Action::Timeout(token) => write!(formatter, "Action::Timeout({})", token),
             Action::ResourceProofResult(pub_id, _) => {
                 write!(formatter, "Action::ResourceProofResult({:?}, ...)", pub_id)
