// Copyright 2017 MaidSafe.net limited.
//
// This SAFE Network Software is licensed to you under (1) the MaidSafe.net Commercial License,
// version 1.0 or later, or (2) The General Public License (GPL), version 3, depending on which
// licence you accepted on initial access to the Software (the "Licences").
//
// By contributing code to the SAFE Network Software, or to this project generally, you agree to be
// bound by the terms of the MaidSafe Contributor Agreement.  This, along with the Licenses can be
// found in the root directory of this project at LICENSE, COPYING and CONTRIBUTOR.
//
// Unless required by applicable law or agreed to in writing, the SAFE Network Software distributed
// under the GPL Licence is distributed on an "AS IS" BASIS, WITHOUT WARRANTIES OR CONDITIONS OF ANY
// KIND, either express or implied.
//
// Please review the Licences for the specific language governing permissions and limitations
// relating to use of the SAFE Network Software.

// FIXME: remove when this module is finished
#![allow(dead_code)]

use error::RoutingError;
use maidsafe_utilities::serialisation;
use proof::Proof;
use public_info::PublicInfo;
use rust_sodium::crypto::sign::{self, SecretKey, Signature};
use serde::Serialize;

/// A Vote is a node's desire to initiate a network action or sub action. If there are quorum votes
/// the action will happen. These are DIRECT MESSAGES and therefore do not require the `PubKey`.
/// Signature is detached and is the signed payload.
#[derive(Serialize, Deserialize, PartialEq, Debug, Clone)]
pub struct Vote<T> {
    payload: T,
    signature: Signature,
}

impl<T: Serialize + Clone> Vote<T> {
    /// Create a Vote.
    pub fn new(secret_key: &SecretKey, payload: T) -> Result<Vote<T>, RoutingError> {
        let signature = sign::sign_detached(&serialisation::serialise(&payload)?[..], secret_key);
        Ok(Vote {
            payload: payload,
            signature: signature,
        })
    }

    pub fn proof(&self, node_info: &PublicInfo) -> Result<Proof, RoutingError> {
        if self.validate_signature(node_info) {
            return Ok(Proof {
                node_info: *node_info,
                sig: self.signature,
            });
        }
        Err(RoutingError::FailedSignature)
    }

    /// Getter
    pub fn payload(&self) -> &T {
        &self.payload
    }

    /// Getter
    pub fn signature(&self) -> &Signature {
        &self.signature
    }

    /// Validate signed correctly.
    pub fn validate_signature(&self, node_info: &PublicInfo) -> bool {
        match serialisation::serialise(&self.payload) {
            Ok(data) => sign::verify_detached(&self.signature, &data[..], node_info.sign_key()),
            Err(_) => false,
        }
    }
}

#[cfg(test)]
mod tests {
    use super::*;
    use full_info::FullInfo;
    use maidsafe_utilities::SeededRng;
    use rand::Rng;
    use rust_sodium;

    #[test]
    fn wrong_key() {
        let mut rng = SeededRng::thread_rng();
        unwrap!(rust_sodium::init_with_rng(&mut rng));
<<<<<<< HEAD
        let keys = sign::gen_keypair();
        let bad_keys = sign::gen_keypair();
        let peer_id = PeerId::new(rng.gen_range(0, 255), keys.0);
        let payload = "Live";
        let vote = unwrap!(Vote::new(&keys.1, payload));
        assert!(vote.validate_signature(&peer_id)); // right key
        let bad_peer_id = PeerId::new(rng.gen_range(0, 255), bad_keys.0);
        assert!(!vote.validate_signature(&bad_peer_id)); // wrong key
=======
        let full_info = FullInfo::node_new(rng.gen_range(0, 255));
        let node_info = *full_info.public_info();
        let payload = SectionState::Live(node_info);
        let vote = unwrap!(Vote::new(full_info.secret_sign_key(), payload));
        assert!(vote.validate_signature(&node_info)); // right key
        let bad_node_info = *FullInfo::node_new(rng.gen_range(0, 255)).public_info();
        assert!(!vote.validate_signature(&bad_node_info)); // wrong key
>>>>>>> 77c51ccb
    }
}<|MERGE_RESOLUTION|>--- conflicted
+++ resolved
@@ -85,23 +85,12 @@
     fn wrong_key() {
         let mut rng = SeededRng::thread_rng();
         unwrap!(rust_sodium::init_with_rng(&mut rng));
-<<<<<<< HEAD
-        let keys = sign::gen_keypair();
-        let bad_keys = sign::gen_keypair();
-        let peer_id = PeerId::new(rng.gen_range(0, 255), keys.0);
-        let payload = "Live";
-        let vote = unwrap!(Vote::new(&keys.1, payload));
-        assert!(vote.validate_signature(&peer_id)); // right key
-        let bad_peer_id = PeerId::new(rng.gen_range(0, 255), bad_keys.0);
-        assert!(!vote.validate_signature(&bad_peer_id)); // wrong key
-=======
         let full_info = FullInfo::node_new(rng.gen_range(0, 255));
         let node_info = *full_info.public_info();
-        let payload = SectionState::Live(node_info);
+        let payload = "Live";
         let vote = unwrap!(Vote::new(full_info.secret_sign_key(), payload));
         assert!(vote.validate_signature(&node_info)); // right key
         let bad_node_info = *FullInfo::node_new(rng.gen_range(0, 255)).public_info();
         assert!(!vote.validate_signature(&bad_node_info)); // wrong key
->>>>>>> 77c51ccb
     }
 }