--- conflicted
+++ resolved
@@ -23,7 +23,7 @@
 use NameType;
 use sodiumoxide::crypto;
 
-<<<<<<< HEAD
+
 fn get_debug_id(input: Vec<u8>) -> String {
   format!("{:02x}{:02x}{:02x}..{:02x}{:02x}{:02x}",
           input[0],
@@ -33,10 +33,10 @@
           input[input.len()-2],
           input[input.len()-1])
 }
-=======
+
 /// Maximum allowed size for a Structured Data to grow to
 pub const MAX_STRUCTURED_DATA_SIZE_IN_BYTES: usize = 102400;
->>>>>>> 629d4c5b
+
 
 /// StructuredData
 /// These types may be stored unsigned with previous and current owner keys
