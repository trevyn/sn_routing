--- conflicted
+++ resolved
@@ -191,16 +191,14 @@
 #[derive(Debug, RustcEncodable, RustcDecodable)]
 pub struct TheirConnectionInfo(pub PeerId, pub Endpoint);
 
-<<<<<<< HEAD
 impl TheirConnectionInfo {
+    /// The peer's Crust ID.
     pub fn id(&self) -> PeerId {
         self.0
     }
 }
 
-=======
 /// The result of a `Service::prepare_contact_info` call.
->>>>>>> 0ce53590
 #[derive(Debug)]
 pub struct ConnectionInfoResult {
     /// The token that was passed to `prepare_connection_info`.
