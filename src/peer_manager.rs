// Copyright 2016 MaidSafe.net limited.
//
// This SAFE Network Software is licensed to you under (1) the MaidSafe.net Commercial License,
// version 1.0 or later, or (2) The General Public License (GPL), version 3, depending on which
// licence you accepted on initial access to the Software (the "Licences").
//
// By contributing code to the SAFE Network Software, or to this project generally, you agree to be
// bound by the terms of the MaidSafe Contributor Agreement.  This, along with the Licenses can be
// found in the root directory of this project at LICENSE, COPYING and CONTRIBUTOR.
//
// Unless required by applicable law or agreed to in writing, the SAFE Network Software distributed
// under the GPL Licence is distributed on an "AS IS" BASIS, WITHOUT WARRANTIES OR CONDITIONS OF ANY
// KIND, either express or implied.
//
// Please review the Licences for the specific language governing permissions and limitations
// relating to use of the SAFE Network Software.

use {PrivConnectionInfo, PubConnectionInfo};
use crust::CrustUser;
use error::RoutingError;
#[cfg(feature = "use-mock-crust")]
use fake_clock::FakeClock as Instant;
use itertools::Itertools;
use log::LogLevel;
use messages::MessageContent;
use public_info::PublicInfo;
use rand;
use resource_proof::ResourceProof;
use resource_prover::RESOURCE_PROOF_DURATION_SECS;
use routing_table::{Authority, OwnMergeState, Prefix, RemovalDetails, RoutingTable,
                    VersionedPrefix};
use routing_table::Error as RoutingTableError;
use signature_accumulator::ACCUMULATION_TIMEOUT_SECS;
use std::{error, fmt, iter, mem};
use std::collections::{BTreeMap, BTreeSet, HashMap, VecDeque};
use std::net::IpAddr;
use std::time::Duration;
#[cfg(not(feature = "use-mock-crust"))]
use std::time::Instant;
use types::MessageId;
use xor_name::XorName;

/// Time (in seconds) after which a joining node will get dropped from the map of joining nodes.
const JOINING_NODE_TIMEOUT_SECS: u64 = 900;
/// Time (in seconds) after which the connection to a peer is considered failed.
const CONNECTING_PEER_TIMEOUT_SECS: u64 = 90;
/// Time (in seconds) the node waits for a peer to either become valid once connected to it or to
/// transition once bootstrapped to it.
const CONNECTED_PEER_TIMEOUT_SECS: u64 = 60;
/// Time (in seconds) after which a `VotedFor` candidate will be removed.
const CANDIDATE_ACCEPT_TIMEOUT_SECS: u64 = 60;

#[cfg(feature = "use-mock-crust")]
#[doc(hidden)]
pub mod test_consts {
    pub const ACCUMULATION_TIMEOUT_SECS: u64 = super::ACCUMULATION_TIMEOUT_SECS;
    pub const ACK_TIMEOUT_SECS: u64 = ::ack_manager::ACK_TIMEOUT_SECS;
    pub const CANDIDATE_ACCEPT_TIMEOUT_SECS: u64 = super::CANDIDATE_ACCEPT_TIMEOUT_SECS;
    pub const RESOURCE_PROOF_DURATION_SECS: u64 = super::RESOURCE_PROOF_DURATION_SECS;
    pub const CONNECTING_PEER_TIMEOUT_SECS: u64 = super::CONNECTING_PEER_TIMEOUT_SECS;
    pub const CONNECTED_PEER_TIMEOUT_SECS: u64 = super::CONNECTED_PEER_TIMEOUT_SECS;
    pub const JOINING_NODE_TIMEOUT_SECS: u64 = super::JOINING_NODE_TIMEOUT_SECS;
    pub const RATE_EXCEED_RETRY_MS: u64 = ::states::RATE_EXCEED_RETRY_MS;
}

pub type SectionMap = BTreeMap<VersionedPrefix, BTreeSet<PublicInfo>>;

#[derive(Default)]
pub struct PeerDetails {
    pub routing_peer_details: Vec<(PublicInfo, bool)>,
    pub out_of_sync_peers: Vec<PublicInfo>,
    pub removal_details: Vec<RemovalDetails>,
}

#[derive(Debug)]
/// Errors that occur in peer status management.
pub enum Error {
    /// The specified peer was not found.
    PeerNotFound,
    /// The peer is in a state that doesn't allow the requested operation.
    UnexpectedState,
}

impl fmt::Display for Error {
    fn fmt(&self, formatter: &mut fmt::Formatter) -> fmt::Result {
        match *self {
            Error::PeerNotFound => write!(formatter, "Peer not found"),
            Error::UnexpectedState => write!(formatter, "Peer state does not allow operation"),
        }
    }
}

impl error::Error for Error {
    fn description(&self) -> &str {
        match *self {
            Error::PeerNotFound => "Peer not found",
            Error::UnexpectedState => "Peer state does not allow operation",
        }
    }
}

/// The type of a connection with a node in our routing table.
#[derive(Clone, Copy, Debug, Eq, PartialEq)]
pub enum RoutingConnection {
    /// We are/were the node's proxy node.
    JoiningNode(Instant),
    /// The node is/was our proxy node.
    Proxy(Instant),
    /// The node is directly connected to us.
    Direct,
    /// The node is connected via a tunnel.
    Tunnel,
}

impl RoutingConnection {
    /// Returns `true` if this is a tunnel connection.
    fn is_tunnel(&self) -> bool {
        match *self {
            RoutingConnection::Tunnel => true,
            RoutingConnection::Direct |
            RoutingConnection::JoiningNode(_) |
            RoutingConnection::Proxy(_) => false,
        }
    }
}

/// Our relationship status with a known peer.
#[derive(Debug)]
// FIXME - See https://maidsafe.atlassian.net/browse/MAID-2026 for info on removing this exclusion.
#[cfg_attr(feature = "cargo-clippy", allow(large_enum_variant))]
pub enum PeerState {
    /// The peer has bootstrapped to us with the indicated `CrustUser` type (i.e. client or node).
    Bootstrapper {
        /// The crust user variant (i.e. client or node).
        peer_kind: CrustUser,
        /// IP address of peer.
        ip: IpAddr,
    },
    /// Waiting for Crust to prepare our `PrivConnectionInfo`. Contains source and destination for
    /// sending it to the peer, and their connection info with the associated request's message ID,
    /// if we already received it.
    ConnectionInfoPreparing {
        /// Our authority
        us_as_src: Authority,
        /// Peer's authority
        them_as_dst: Authority,
        /// Peer's connection info if received
        their_info: Option<(PubConnectionInfo, MessageId)>,
    },
    /// The prepared connection info that has been sent to the peer.
    ConnectionInfoReady(PrivConnectionInfo),
    /// We called `connect` and are waiting for a `NewPeer` event.
    CrustConnecting,
    /// We failed to connect and are trying to find a tunnel node.
    SearchingForTunnel,
    /// We are connected - via a tunnel if the field is `true`.
    Connected(bool),
    /// We are the proxy for the client
    Client {
        /// Client IP
        ip: IpAddr,
        /// Traffic charged for Client
        traffic: u64,
    },
    /// We are the proxy for the joining node
    JoiningNode,
    /// We are approved and routing to that node.
    Routing(RoutingConnection),
    /// Connected peer is a joining node and waiting for approval of routing.
    Candidate(RoutingConnection),
    /// We are connected to the node who is our proxy node.
    Proxy,
}

impl PeerState {
    pub fn can_tunnel_for(&self) -> bool {
        match *self {
            PeerState::Routing(RoutingConnection::Direct) |
            PeerState::Candidate(RoutingConnection::Direct) => true,
            _ => false,
        }
    }
}

/// The result of adding a peer's `PubConnectionInfo`.
// FIXME - See https://maidsafe.atlassian.net/browse/MAID-2026 for info on removing this exclusion.
#[cfg_attr(feature = "cargo-clippy", allow(large_enum_variant))]
#[derive(Debug)]
pub enum ConnectionInfoReceivedResult {
    /// Our own connection info has already been prepared: The peer was switched to
    /// `CrustConnecting` status; Crust's `connect` method should be called with these infos now.
    Ready(PrivConnectionInfo, PubConnectionInfo),
    /// We don't have a connection info for that peer yet. The peer was switched to
    /// `ConnectionInfoPreparing` status; Crust's `prepare_connection_info` should be called with
    /// this token now.
    Prepare(u32),
    /// We are currently preparing our own connection info and need to wait for it. The peer
    /// remains in `ConnectionInfoPreparing` status.
    Waiting,
    /// We are already connected: They are our proxy.
    IsProxy,
    /// We are already connected: They are our client.
    IsClient,
    /// We are already connected: They are becoming a routing node.
    IsJoiningNode,
    /// We are already connected: They are a routing node.
    IsConnected,
}

/// The result of adding our prepared `PrivConnectionInfo`. It needs to be sent to a peer as a
/// `PubConnectionInfo`.
#[derive(Debug)]
pub struct ConnectionInfoPreparedResult {
    /// The peer's public ID.
    pub pub_info: PublicInfo,
    /// The source authority for sending the connection info.
    pub src: Authority,
    /// The destination authority for sending the connection info.
    pub dst: Authority,
    /// If the peer's connection info was already present, the peer has been moved to
    /// `CrustConnecting` status. Crust's `connect` method should be called with these infos now.
    pub infos: Option<(PrivConnectionInfo, PubConnectionInfo, MessageId)>,
}

/// Toggle switch indicates whether is reconnecting to peer or not.
#[derive(Clone, Copy, Debug, PartialEq)]
pub enum ReconnectingPeer {
    True,
    False,
}

/// Represents peer we are connected or attempting connection to.
#[derive(Debug)]
pub struct PeerInfo {
    pub_info: PublicInfo,
    state: PeerState,
    timestamp: Instant,
    valid: bool,
    reconnecting: ReconnectingPeer,
}

impl PeerInfo {
    pub fn new(
        pub_info: PublicInfo,
        state: PeerState,
        valid: bool,
        reconnecting: ReconnectingPeer,
    ) -> Self {
        PeerInfo {
            pub_info: pub_info,
            state: state,
            timestamp: Instant::now(),
            valid: valid,
            reconnecting: reconnecting,
        }
    }

    pub fn pub_info(&self) -> &PublicInfo {
        &self.pub_info
    }

    pub fn name(&self) -> XorName {
        self.pub_info.name()
    }

    pub fn state(&self) -> &PeerState {
        &self.state
    }

    pub fn valid(&self) -> bool {
        self.valid
    }

    pub fn is_reconnecting(&self) -> bool {
        self.reconnecting == ReconnectingPeer::True
    }

    /// Returns connected status of `Peer`
    /// `None` for not connected. `Some(true)` for tunnels and `Some(false)` for direct connections
    fn is_connected(&self) -> Option<bool> {
        match self.state {
            PeerState::ConnectionInfoPreparing { .. } |
            PeerState::ConnectionInfoReady(_) |
            PeerState::CrustConnecting |
            PeerState::SearchingForTunnel => None,
            PeerState::Bootstrapper { .. } |
            PeerState::JoiningNode |
            PeerState::Proxy |
            PeerState::Client { .. } => Some(false),
            PeerState::Connected(is_tunnel) => Some(is_tunnel),
            PeerState::Candidate(conn) |
            PeerState::Routing(conn) => Some(conn.is_tunnel()),
        }
    }

    /// Returns `true` if the peer is not connected and has timed out. In this case, it can be
    /// safely removed from the peer map.
    fn is_expired(&self) -> bool {
        let timeout = match self.state {
            PeerState::ConnectionInfoPreparing { .. } |
            PeerState::ConnectionInfoReady(_) |
            PeerState::CrustConnecting |
            PeerState::SearchingForTunnel => CONNECTING_PEER_TIMEOUT_SECS,
            PeerState::JoiningNode | PeerState::Proxy => JOINING_NODE_TIMEOUT_SECS,
            PeerState::Bootstrapper { .. } |
            PeerState::Connected(_) => CONNECTED_PEER_TIMEOUT_SECS,
            PeerState::Candidate(_) |
            PeerState::Client { .. } |
            PeerState::Routing(_) => return false,
        };

        self.timestamp.elapsed() >= Duration::from_secs(timeout)
    }

    /// Returns the `RoutingConnection` type for this peer when it is put in the routing table.
    fn to_routing_connection(&self) -> Result<RoutingConnection, RoutingError> {
        match self.state {
            PeerState::Bootstrapper { .. } |
            PeerState::ConnectionInfoPreparing { .. } |
            PeerState::ConnectionInfoReady(_) |
            PeerState::CrustConnecting |
            PeerState::SearchingForTunnel |
            PeerState::Client { .. } => Err(RoutingError::InvalidPeer),
            PeerState::Candidate(conn) |
            PeerState::Routing(conn) => Ok(conn),
            PeerState::Proxy => Ok(RoutingConnection::Proxy(self.timestamp)),
            PeerState::JoiningNode => Ok(RoutingConnection::JoiningNode(self.timestamp)),
            PeerState::Connected(true) => Ok(RoutingConnection::Tunnel),
            PeerState::Connected(false) => Ok(RoutingConnection::Direct),
        }
    }

    /// Returns whether the peer is in `Routing` state.
    fn is_routing(&self) -> bool {
        match self.state {
            PeerState::Routing(_) => true,
            _ => false,
        }
    }

    /// Returns whether the peer is our proxy node.
    fn is_proxy(&self) -> bool {
        match self.state {
            PeerState::Proxy |
            PeerState::Candidate(RoutingConnection::Proxy(_)) |
            PeerState::Routing(RoutingConnection::Proxy(_)) => true,
            _ => false,
        }
    }

    /// Returns whether the peer is our client.
    fn is_client(&self) -> bool {
        if let PeerState::Client { .. } = self.state {
            true
        } else {
            false
        }
    }

    /// Returns whether the peer is a joining node and we are their proxy.
    fn is_joining_node(&self) -> bool {
        match self.state {
            PeerState::JoiningNode |
            PeerState::Candidate(RoutingConnection::JoiningNode(_)) |
            PeerState::Routing(RoutingConnection::JoiningNode(_)) => true,
            _ => false,
        }
    }
}

// FIXME - See https://maidsafe.atlassian.net/browse/MAID-2026 for info on removing this exclusion.
#[cfg_attr(feature = "cargo-clippy", allow(large_enum_variant))]
#[derive(Debug, Eq, PartialEq)]
enum Candidate {
    None,
    Expecting {
        timestamp: Instant,
        old_pub_info: PublicInfo,
    },
    AcceptedForResourceProof {
        res_proof_start: Instant,
        target_interval: (XorName, XorName),
        old_pub_info: PublicInfo,
    },
    ResourceProof {
        res_proof_start: Instant,
        new_pub_info: PublicInfo,
        new_client_auth: Authority,
        challenge: Option<ResourceProofChallenge>,
        passed_our_challenge: bool,
    },
}

impl Candidate {
    fn is_expired(&self) -> bool {
        match *self {
            Candidate::None => false,
            Candidate::Expecting { ref timestamp, .. } => {
                timestamp.elapsed() > Duration::from_secs(CANDIDATE_ACCEPT_TIMEOUT_SECS)
            }
            Candidate::AcceptedForResourceProof { res_proof_start, .. } |
            Candidate::ResourceProof { res_proof_start, .. } => {
                res_proof_start.elapsed() >
                    Duration::from_secs(RESOURCE_PROOF_DURATION_SECS + ACCUMULATION_TIMEOUT_SECS)
            }
        }
    }
}

#[derive(Debug, Eq, PartialEq)]
struct ResourceProofChallenge {
    target_size: usize,
    difficulty: u8,
    seed: Vec<u8>,
    proof: VecDeque<u8>,
}

/// A container for information about other nodes in the network.
///
/// This keeps track of which nodes we know of, which ones we have tried to connect to, which IDs
/// we have verified, whom we are directly connected to or via a tunnel.
pub struct PeerManager {
    connection_token_map: HashMap<u32, PublicInfo>,
    peers: HashMap<PublicInfo, PeerInfo>,
    routing_table: RoutingTable,
    our_public_info: PublicInfo,
    candidate: Candidate,
    disable_client_rate_limiter: bool,
}

impl PeerManager {
    /// Returns a new peer manager with no entries.
    pub fn new(
<<<<<<< HEAD
        min_section_size: usize,
        our_public_info: PublicInfo,
=======
        group_size: usize,
        our_public_id: PublicId,
>>>>>>> 22803834
        disable_client_rate_limiter: bool,
    ) -> PeerManager {
        PeerManager {
            connection_token_map: HashMap::new(),
            peers: HashMap::new(),
<<<<<<< HEAD
            routing_table: RoutingTable::new(our_public_info.name(), min_section_size),
            our_public_info: our_public_info,
=======
            routing_table: RoutingTable::new(*our_public_id.name(), group_size),
            our_public_id: our_public_id,
>>>>>>> 22803834
            candidate: Candidate::None,
            disable_client_rate_limiter: disable_client_rate_limiter,
        }
    }

    /// Add prefixes into routing table.
    pub fn add_prefixes(&mut self, prefixes: Vec<VersionedPrefix>) -> Result<(), RoutingError> {
        Ok(self.routing_table.add_prefixes(prefixes)?)
    }

    /// Returns the routing table.
    pub fn routing_table(&self) -> &RoutingTable {
        &self.routing_table
    }

    /// Upgrades a `Bootstrapper` to a `Client` or `JoiningNode`.
    pub fn handle_bootstrap_request(&mut self, pub_info: &PublicInfo) {
        if let Some(peer) = self.peers.get_mut(pub_info) {
            if let PeerState::Bootstrapper { peer_kind, ip } = peer.state {
                match peer_kind {
                    CrustUser::Node => peer.state = PeerState::JoiningNode,
                    CrustUser::Client => peer.state = PeerState::Client { ip, traffic: 0 },
                }
                return;
            }
        }
        log_or_panic!(
            LogLevel::Error,
            "{:?} does not have {:?} as a bootstrapper.",
            self,
            pub_info
        );
    }

    /// Adds a potential candidate to the candidate list setting its state to `VotedFor`.  If
    /// another ongoing (i.e. unapproved) candidate exists, or if the candidate is unsuitable for
    /// adding to our section, returns an error.
    pub fn expect_candidate(&mut self, old_pub_info: PublicInfo) -> Result<(), RoutingError> {
        if self.candidate != Candidate::None {
            return Err(RoutingError::AlreadyHandlingJoinRequest);
        }
        self.candidate = Candidate::Expecting {
            timestamp: Instant::now(),
            old_pub_info: old_pub_info,
        };
        Ok(())
    }

    /// Our section has agreed that the candidate should be accepted pending proof of resource.
    /// Replaces any other potential candidate we have previously voted for.  Sets the candidate
    /// state to `AcceptedForResourceProof`.
    pub fn accept_as_candidate(
        &mut self,
        old_pub_info: PublicInfo,
        target_interval: (XorName, XorName),
    ) -> (Prefix, BTreeSet<PublicInfo>) {
        self.candidate = Candidate::AcceptedForResourceProof {
            res_proof_start: Instant::now(),
            old_pub_info: old_pub_info,
            target_interval: target_interval,
        };

        let our_section = self.routing_table.our_section().iter().cloned().collect();
        (
            *self.routing_table.our_prefix(),
            self.get_pub_infos(&our_section),
        )
    }

    /// Verifies proof of resource.  If the response is not the current candidate, or if it fails
    /// validation, returns `Err`.  Otherwise returns the target size, difficulty and the time
    /// elapsed since the candidate was inserted.
    pub fn verify_candidate(
        &mut self,
        new_pub_info: &PublicInfo,
        part_index: usize,
        part_count: usize,
        proof_part: Vec<u8>,
        leading_zero_bytes: u64,
    ) -> Result<Option<(usize, u8, Duration)>, RoutingError> {
        let (challenge, passed_our_challenge, res_proof_start) = match self.candidate {
            Candidate::ResourceProof {
                new_pub_info: ref pub_info,
                challenge: Some(ref mut challenge),
                ref mut passed_our_challenge,
                ref res_proof_start,
                ..
            } if new_pub_info == pub_info => (challenge, passed_our_challenge, res_proof_start),
            _ => return Err(RoutingError::UnknownCandidate),
        };

        challenge.proof.extend(proof_part);
        if part_index + 1 != part_count {
            return Ok(None);
        }
        let rp_object = ResourceProof::new(challenge.target_size, challenge.difficulty);
        if rp_object.validate_all(&challenge.seed, &challenge.proof, leading_zero_bytes) {
            *passed_our_challenge = true;
            Ok(Some((
                challenge.target_size,
                challenge.difficulty,
                res_proof_start.elapsed(),
            )))
        } else {
            Err(RoutingError::FailedResourceProofValidation)
        }
    }

    /// Returns a (`MessageContent::CandidateApproval`, new name) tuple completed using the verified
    /// candidate's details.
    pub fn verified_candidate_info(&self) -> Result<(MessageContent, XorName), RoutingError> {
        let (new_pub_info, new_client_auth) = match self.candidate {
            Candidate::ResourceProof {
                ref new_pub_info,
                ref new_client_auth,
                passed_our_challenge: true,
                ..
            } => (new_pub_info, new_client_auth),
            Candidate::ResourceProof {
                ref new_pub_info,
                passed_our_challenge: false,
                ..
            } => {
                info!(
                    "{:?} Candidate {} has not passed our resource proof challenge in time. Not \
                     sending approval vote to our section with {:?}",
                    self,
                    new_pub_info.name(),
                    self.routing_table.our_prefix()
                );
                return Err(RoutingError::UnknownCandidate);
            }
            _ => return Err(RoutingError::UnknownCandidate),
        };

        if self.peers
            .get(new_pub_info)
            .and_then(PeerInfo::is_connected)
            .is_none()
        {
            log_or_panic!(
                LogLevel::Error,
                "{:?} Not connected to {}.",
                self,
                new_pub_info.name()
            );
            return Err(RoutingError::UnknownCandidate);
        }

        Ok((
            MessageContent::CandidateApproval {
                new_public_info: *new_pub_info,
                new_client_auth: *new_client_auth,
                sections: self.ideal_rt(),
            },
            new_pub_info.name(),
        ))
    }

    /// Handles accumulated candidate approval. Marks the candidate as `Approved` and returns if the
    /// candidate is connected or `Err` if the peer is not the candidate or we're missing its info.
    pub fn handle_candidate_approval(
        &mut self,
        new_pub_info: &PublicInfo,
    ) -> Result<Option<bool>, RoutingError> {
        match mem::replace(&mut self.candidate, Candidate::None) {
            Candidate::ResourceProof { new_pub_info: pub_info, .. }
                if pub_info == *new_pub_info => (),
            _ => return Err(RoutingError::UnknownCandidate),
        }

        let debug_info = format!("{:?}", self);
        if let Some(peer) = self.peers.get_mut(new_pub_info) {
            peer.valid = true;
            let is_connected = peer.is_connected();
            if is_connected.is_none() {
                trace!(
                    "{} Candidate {} not yet connected to us.",
                    debug_info,
                    new_pub_info.name()
                );
            }
            Ok(is_connected)
        } else {
            trace!("{} No peer with name {}", debug_info, new_pub_info.name());
            Err(RoutingError::InvalidStateForOperation)
        }
    }

    /// Updates peer's state to `Candidate` in the peer map if it is an unapproved candidate and
    /// returns the whether the candidate needs to perform the resource proof.
    ///
    /// Returns:
    ///
    /// * Ok(true)                      if the peer is an unapproved candidate
    /// * Ok(false)                     if the peer has already been approved
    /// * Err(CandidateIsTunnelling)    if the peer is tunnelling
    /// * Err(UnknownCandidate)         if the peer is not in the candidate list
    #[cfg_attr(feature = "cargo-clippy", allow(too_many_arguments))]
    pub fn handle_candidate_info(
        &mut self,
        old_pub_info: &PublicInfo,
        new_pub_info: &PublicInfo,
        new_client_auth: &Authority,
        target_size: usize,
        difficulty: u8,
        seed: Vec<u8>,
    ) -> Result<bool, RoutingError> {
        let debug_prefix = format!(
            "{:?} Candidate {}->{}",
            self,
            old_pub_info.name(),
            new_pub_info.name()
        );
        let candidate = mem::replace(&mut self.candidate, Candidate::None);
        let (res_proof_start, target_interval) = match candidate {
            Candidate::AcceptedForResourceProof {
                old_pub_info: old_info,
                res_proof_start,
                target_interval,
            } if old_info == *old_pub_info => (res_proof_start, target_interval),
            candidate => {
                self.candidate = candidate;
                return if self.peers.get(new_pub_info).map_or(false, PeerInfo::valid) {
                    Ok(false)
                } else {
                    Err(RoutingError::UnknownCandidate)
                };
            }
        };
        let new_name = new_pub_info.name();
        if new_name < target_interval.0 || new_name > target_interval.1 {
            warn!(
                "{} has used a new ID which is not within the required target range.",
                debug_prefix
            );
            return Err(RoutingError::InvalidRelocationTargetRange);
        }

        let peer = match self.peers.get_mut(new_pub_info) {
            Some(peer) => peer,
            None => {
                log_or_panic!(LogLevel::Error, "{} is not connected to us.", debug_prefix);
                return Err(RoutingError::UnknownConnection(*new_pub_info));
            }
        };

        let conn = peer.to_routing_connection()?;
        peer.state = PeerState::Candidate(conn);

        let (res, challenge) = if conn == RoutingConnection::Tunnel {
            (Err(RoutingError::CandidateIsTunnelling), None)
        } else {
            (
                Ok(true),
                Some(ResourceProofChallenge {
                    target_size: target_size,
                    difficulty: difficulty,
                    seed: seed,
                    proof: VecDeque::new(),
                }),
            )
        };

        self.candidate = Candidate::ResourceProof {
            res_proof_start: res_proof_start,
            new_pub_info: *new_pub_info,
            new_client_auth: *new_client_auth,
            challenge: challenge,
            passed_our_challenge: false,
        };

        res
    }

    /// Logs info about ongoing candidate state, if any.
    pub fn show_candidate_status(&self) {
        let mut log_msg = format!("{:?} Candidate Status - ", self);
        match self.candidate {
            Candidate::None => trace!("{}No candidate is currently being handled.", log_msg),
            Candidate::Expecting { .. } => (),
            Candidate::AcceptedForResourceProof { ref old_pub_info, .. } => {
                trace!(
                    "{}{} has not sent CandidateInfo yet.",
                    log_msg,
                    old_pub_info.name()
                )
            }
            Candidate::ResourceProof {
                ref new_pub_info,
                challenge: None,
                ..
            } => trace!("{}{} is tunneling to us.", log_msg, new_pub_info.name()),
            Candidate::ResourceProof {
                ref new_pub_info,
                challenge: Some(ref challenge),
                passed_our_challenge,
                ..
            } => {
                log_msg = format!("{}{}", log_msg, new_pub_info.name());
                if passed_our_challenge {
                    log_msg = format!("{}has passed our challenge ", log_msg);
                } else if challenge.proof.is_empty() {
                    log_msg = format!("{}hasn't responded to our challenge yet ", log_msg);
                } else {
                    let percent_done = challenge.proof.len() * 100 / challenge.target_size;
                    log_msg = format!("{}has sent {}% of resource proof ", log_msg, percent_done);
                }
                trace!("{}and is not yet approved by our section.", log_msg);
            }
        }
    }

    /// Tries to add the given peer to the routing table.
    pub fn add_to_routing_table(&mut self, pub_info: &PublicInfo) -> Result<(), RoutingError> {
        let self_debug = format!("{:?}", self);

        let peer = if let Some(peer) = self.peers.get_mut(pub_info) {
            peer
        } else {
            log_or_panic!(
                LogLevel::Error,
                "{} Peer {} not found.",
                self_debug,
                pub_info
            );
            return Err(RoutingError::UnknownConnection(*pub_info));
        };

        if !peer.valid() {
            log_or_panic!(
                LogLevel::Error,
                "{} Not adding invalid Peer {} to RT.",
                self_debug,
                pub_info
            );
            return Err(RoutingError::InvalidPeer);
        }

        let conn = match peer.to_routing_connection() {
            Ok(conn) => conn,
            Err(e) => {
                log_or_panic!(
                    LogLevel::Error,
                    "{} Not adding Peer {} to RT - not connected.",
                    self_debug,
                    pub_info
                );
                return Err(e);
            }
        };

        let res = match self.routing_table.add(pub_info.name()) {
            res @ Ok(_) |
            res @ Err(RoutingTableError::AlreadyExists) => res,
            Err(e) => return Err(e.into()),
        };

        peer.state = PeerState::Routing(conn);
        trace!("{} Set {} to {:?}", self_debug, pub_info, peer.state);

        Ok(res?)
    }

    /// Splits the indicated section and returns the `PublicInfo`s of any peers to which we should
    /// not remain connected.
    pub fn split_section(&mut self, ver_pfx: VersionedPrefix) -> (Vec<PublicInfo>, Option<Prefix>) {
        let (names_to_drop, our_new_prefix) = self.routing_table.split(ver_pfx);
        for name in &names_to_drop {
            info!("{:?} Dropped {} from the routing table.", self, name);
        }

        let mut ids_to_drop = names_to_drop
            .iter()
            .filter_map(|name| self.get_peer_by_name(name))
            .map(PeerInfo::pub_info)
            .cloned()
            .collect_vec();

        let remove_candidate = match self.candidate {
            Candidate::None |
            Candidate::Expecting { .. } |
            Candidate::AcceptedForResourceProof { .. } => None,
            Candidate::ResourceProof { ref new_pub_info, .. } => {
                if !self.routing_table.our_prefix().matches(
                    &new_pub_info.name(),
                )
                {
                    Some(*new_pub_info)
                } else {
                    None
                }
            }
        };

        ids_to_drop = ids_to_drop
            .into_iter()
            .chain(remove_candidate.iter().cloned())
            .collect_vec();

        let ids_to_drop = self.remove_split_peers(&ids_to_drop);

        (ids_to_drop, our_new_prefix)
    }

    /// Adds the given prefix to the routing table, splitting or merging them as necessary. Returns
    /// the list of peers that have been dropped and need to be disconnected.
    pub fn add_prefix(&mut self, ver_pfx: VersionedPrefix) -> Vec<PublicInfo> {
        let names_to_drop = self.routing_table.add_prefix(ver_pfx);
        for name in &names_to_drop {
            info!("{:?} Dropped {} from the routing table.", self, name);
        }

        let ids_to_drop = names_to_drop
            .iter()
            .filter_map(|name| self.get_peer_by_name(name))
            .map(PeerInfo::pub_info)
            .cloned()
            .collect_vec();

        self.remove_split_peers(&ids_to_drop)
    }

    /// Returns whether we should initiate a merge.
    pub fn should_merge(&mut self) -> bool {
        // Node in the process of reconnecting shall not block merge.
        let expecting_peer = self.peers.values().any(|peer| {
            peer.valid() && !peer.is_routing() && !peer.is_reconnecting()
        });
        !expecting_peer && self.routing_table.should_merge()
    }

    /// Returns the sender prefix and sections to prepare a merge.
    pub fn merge_details(&self) -> (Prefix, SectionMap) {
        let sections = self.routing_table
            .all_sections_iter()
            .map(|(prefix, (v, members))| {
                (prefix.with_version(v), self.get_pub_infos(members))
            })
            .collect();
        (*self.routing_table.our_prefix(), sections)
    }

    /// Returns the `OwnMergeState` from `RoutingTable` which defines what further action needs to
    /// be taken by the node, and the list of peers we should disconnect from as well as those we
    /// should now connect to.
    pub fn merge_own_section(
        &mut self,
        sender_prefix: Prefix,
        merge_version: u64,
        sections: &SectionMap,
    ) -> (OwnMergeState, Vec<PublicInfo>) {
        let needed = sections
            .iter()
            .flat_map(|(_, pub_infos)| pub_infos)
            .filter(|pub_info| !self.routing_table.has(&pub_info.name()))
            .cloned()
            .collect();

        let ver_pfxs = sections.keys().cloned();
        let merge_state = self.routing_table.merge_own_section(
            sender_prefix.popped().with_version(
                merge_version,
            ),
            ver_pfxs,
        );
        (merge_state, needed)
    }

    pub fn merge_other_section(
        &mut self,
        ver_pfx: VersionedPrefix,
        section: &BTreeSet<PublicInfo>,
    ) -> BTreeSet<PublicInfo> {
        let needed_names = self.routing_table.merge_other_section(
            ver_pfx,
            section.iter().map(
                |peer_info| peer_info.name(),
            ),
        );
        section
            .iter()
            .filter(|id| needed_names.contains(&id.name()))
            .cloned()
            .collect()
    }

    /// Returns `true` if we are directly connected to both peers.
    pub fn can_tunnel_for(&self, pub_info: &PublicInfo, dst_info: &PublicInfo) -> bool {
        let peer_state = self.get_peer(pub_info).map(PeerInfo::state);
        let dst_state = self.get_peer(dst_info).map(PeerInfo::state);
        let result = match (peer_state, dst_state) {
            (Some(peer1), Some(peer2)) => peer1.can_tunnel_for() && peer2.can_tunnel_for(),
            _ => false,
        };
        if !result {
            trace!(
                "{:?} Can't tunnel from {} with state {:?} to {} with state {:?}.",
                self,
                pub_info,
                peer_state,
                dst_info,
                dst_state
            );
        }
        result
    }

    /// Returns if the given peer is a routing node.
    pub fn is_routing_peer(&self, pub_info: &PublicInfo) -> bool {
        self.peers.get(pub_info).map_or(false, PeerInfo::is_routing)
    }

    /// Returns if the given peer is our proxy node.
    pub fn is_proxy(&self, pub_info: &PublicInfo) -> bool {
        self.peers.get(pub_info).map_or(false, PeerInfo::is_proxy)
    }

    /// Returns if the given peer is our client.
    pub fn is_client(&self, pub_info: &PublicInfo) -> bool {
        self.peers.get(pub_info).map_or(false, PeerInfo::is_client)
    }

    /// Returns if the given peer is our joining node.
    pub fn is_joining_node(&self, pub_info: &PublicInfo) -> bool {
        self.peers.get(pub_info).map_or(
            false,
            PeerInfo::is_joining_node,
        )
    }

    /// Returns the proxy node's name if we have a proxy.
    pub fn get_proxy_name(&self) -> Option<XorName> {
        self.peers
            .values()
            .find(|peer| match peer.state {
                PeerState::Proxy |
                PeerState::Routing(RoutingConnection::Proxy(_)) => true,
                _ => false,
            })
            .map(PeerInfo::name)
    }

    pub fn remove_expired_peers(&mut self) -> Vec<PublicInfo> {
        let remove_candidate = if self.candidate.is_expired() {
            match self.candidate {
                Candidate::None => None,
                Candidate::Expecting { ref old_pub_info, .. } |
                Candidate::AcceptedForResourceProof { ref old_pub_info, .. } => Some(*old_pub_info),
                Candidate::ResourceProof { ref new_pub_info, .. } => Some(*new_pub_info),
            }
        } else {
            None
        };

        let mut normalisable_conns = Vec::new();
        let expired_peers = self.peers
            .values()
            .filter(|peer| match peer.state {
                PeerState::Routing(RoutingConnection::JoiningNode(timestamp)) |
                PeerState::Routing(RoutingConnection::Proxy(timestamp)) => {
                    if timestamp.elapsed() >= Duration::from_secs(JOINING_NODE_TIMEOUT_SECS) {
                        normalisable_conns.push(*peer.pub_info());
                    }
                    false
                }
                _ => peer.is_expired(),
            })
            .map(PeerInfo::pub_info)
            .cloned()
            .chain(remove_candidate)
            .collect_vec();

        for id in &normalisable_conns {
            if let Some(peer) = self.peers.get_mut(id) {
                peer.state = PeerState::Routing(RoutingConnection::Direct)
            }
        }

        for id in &expired_peers {
            let _ = self.remove_peer(id);
        }

        expired_peers
    }

    /// Returns the number of clients for which we act as a proxy and which do not intend to become
    /// a node.
    pub fn client_num(&self) -> usize {
        self.peers.values().filter(|peer| peer.is_client()).count()
    }

    /// Updates the given clients total traffic amount.
    pub fn add_client_traffic(&mut self, pub_info: &PublicInfo, added_bytes: u64) {
        let self_pfx = format!("{:?}", self);
        let _ = self.peers.get_mut(pub_info).map(|peer| {
            if let PeerState::Client {
                ip,
                traffic: old_traffic,
            } = *peer.state()
            {
                let new_traffic = old_traffic.wrapping_add(added_bytes);
                if new_traffic % (100 * 1024 * 1024) < added_bytes {
                    info!(
                        "{} Stats - Client current session traffic from {:?} - {:?}",
                        self_pfx,
                        ip,
                        new_traffic
                    );
                }
                peer.state = PeerState::Client {
                    ip,
                    traffic: new_traffic,
                };
            }
        });
    }

    /// Checks whether we can accept more clients.
    pub fn can_accept_client(&self, client_ip: IpAddr) -> bool {
        self.disable_client_rate_limiter ||
            !self.peers.values().any(|peer| match *peer.state() {
                PeerState::Client { ip, .. } => client_ip == ip,
                _ => false,
            })
    }

    /// Marks the given peer as direct-connected.
    pub fn connected_to(&mut self, pub_info: &PublicInfo) {
        if let Some(peer) = self.peers.get_mut(pub_info) {
            match peer.state {
                // ConnectSuccess may be received after establishing a tunnel
                // to peer (and adding to RT).
                PeerState::Routing(RoutingConnection::Tunnel) => {
                    peer.state = PeerState::Routing(RoutingConnection::Direct)
                }
                _ => {
                    peer.timestamp = Instant::now();
                    peer.state = PeerState::Connected(false);
                }
            }
            peer.reconnecting = ReconnectingPeer::False;
            return;
        }

        self.insert_peer(PeerInfo::new(
            *pub_info,
            PeerState::Connected(false),
            false,
            ReconnectingPeer::False,
        ));
    }

    /// Marks the given peer as tunnel-connected. Returns `false` if a tunnel is not needed.
    pub fn tunnelling_to(&mut self, pub_info: &PublicInfo) -> bool {
        match self.get_peer(pub_info).map(PeerInfo::state) {
            Some(&PeerState::Bootstrapper { .. }) |
            Some(&PeerState::Connected(_)) |
            Some(&PeerState::Candidate(_)) |
            Some(&PeerState::Routing(_)) => return false,
            _ => (),
        }

        let found = if let Some(peer) = self.peers.get_mut(pub_info) {
            peer.timestamp = Instant::now();
            peer.state = PeerState::Connected(true);
            peer.reconnecting = ReconnectingPeer::False;
            true
        } else {
            false
        };

        if !found {
            self.insert_peer(PeerInfo::new(
                *pub_info,
                PeerState::Connected(true),
                false,
                ReconnectingPeer::False,
            ));
        }

        true
    }

    /// Returns the given peer.
    pub fn get_peer(&self, pub_info: &PublicInfo) -> Option<&PeerInfo> {
        self.peers.get(pub_info)
    }

    /// Returns the given peer.
    pub fn get_peer_by_name(&self, name: &XorName) -> Option<&PeerInfo> {
        let id = if let Some(id) = self.peers.keys().find(|id| &id.name() == name) {
            id
        } else {
            return None;
        };
        self.get_peer(id)
    }

    /// Sets the given peer as valid, if it exists.
    pub fn set_peer_valid(&mut self, id: &PublicInfo, valid: bool) {
        if let Some(peer) = self.peers.get_mut(id) {
            peer.valid = valid;
        }
    }

    /// Returns the `PublicInfo` of the node with a given name.
    pub fn get_pub_info(&self, name: &XorName) -> Option<&PublicInfo> {
        self.get_peer_by_name(name).map(PeerInfo::pub_info)
    }

    /// Returns the `PublicInfo`s of nodes bearing the names.
    pub fn get_pub_infos(&self, names: &BTreeSet<XorName>) -> BTreeSet<PublicInfo> {
        names
            .iter()
            .filter_map(|name| if name == &self.our_public_info.name() {
                Some(&self.our_public_info)
            } else {
                self.get_pub_info(name)
            })
            .cloned()
            .collect()
    }

    /// Returns all syncing peer's `PublicInfo`s, names and whether connected via a tunnel or not;
    /// together with all out-of-sync peer's `PublicInfo`s.
    /// And purges all dropped routing_nodes (nodes in routing_table but not in the peer_map)
    pub fn get_routing_peer_details(&mut self) -> PeerDetails {
        let mut result = PeerDetails::default();
        let mut dropped_routing_nodes = Vec::new();
        for name in self.routing_table().iter() {
            match self.get_peer_by_name(name) {
                None => {
                    log_or_panic!(
                        LogLevel::Error,
                        "{:?} Have {} in RT, but have no entry in peer_map for it.",
                        self,
                        name
                    );
                    dropped_routing_nodes.push(*name);
                }
                Some(peer) => {
                    if !peer.is_routing() {
                        log_or_panic!(
                            LogLevel::Error,
                            "{:?} Have {} in RT, but have state {:?} for it.",
                            self,
                            name,
                            peer.state
                        );
                        result.out_of_sync_peers.push(peer.pub_info);
                    }
                }
            };
        }
        for name in dropped_routing_nodes {
            if let Ok(removal_detail) = self.routing_table.remove(&name) {
                result.removal_details.push(removal_detail);
            }
        }

        let mut nodes_missing_from_rt = Vec::new();
        for peer in self.peers.values() {
            let is_tunnel = match peer.state {
                PeerState::Routing(conn) => {
                    if !self.routing_table.has(&peer.name()) {
                        nodes_missing_from_rt.push(peer.pub_info);
                        continue;
                    } else {
                        conn == RoutingConnection::Tunnel
                    }
                }
                PeerState::Candidate(conn) => conn == RoutingConnection::Tunnel,
                PeerState::Connected(is_tunnel) => is_tunnel,
                _ => continue,
            };
            result.routing_peer_details.push((peer.pub_info, is_tunnel));
        }
        for id in nodes_missing_from_rt {
            if let Some(peer) = self.peers.remove(&id) {
                log_or_panic!(
                    LogLevel::Error,
                    "{:?} Peer {:?} with state {:?} is missing from RT.",
                    self,
                    peer.name(),
                    peer.state
                );
                result.out_of_sync_peers.push(peer.pub_info);
            }
        }
        result
    }

    pub fn correct_state_to_direct(&mut self, pub_info: &PublicInfo) {
        let state = match self.peers.get_mut(pub_info).map(|peer| &peer.state) {
            Some(&PeerState::Routing(_)) => PeerState::Routing(RoutingConnection::Direct),
            Some(&PeerState::Candidate(_)) => PeerState::Candidate(RoutingConnection::Direct),
            Some(&PeerState::Connected(_)) => PeerState::Connected(false),
            state => {
                log_or_panic!(
                    LogLevel::Error,
                    "{} Cannot set state {:?} to direct.",
                    pub_info,
                    state
                );
                return;
            }
        };

        if let Some(peer) = self.peers.get_mut(pub_info) {
            peer.state = state;
        }
    }

    pub fn correct_state_to_tunnel(&mut self, pub_info: &PublicInfo) {
        let state = match self.peers.get(pub_info).map(|peer| &peer.state) {
            Some(&PeerState::Routing(_)) => PeerState::Routing(RoutingConnection::Tunnel),
            Some(&PeerState::Candidate(_)) => PeerState::Candidate(RoutingConnection::Tunnel),
            Some(&PeerState::Connected(_)) => PeerState::Connected(true),
            state => {
                log_or_panic!(
                    LogLevel::Error,
                    "{:?} Cannot set state {:?} to tunnel.",
                    self,
                    state
                );
                return;
            }
        };
        if let Some(peer) = self.peers.get_mut(pub_info) {
            peer.state = state;
        }
    }

    /// Returns `true` if `tunnel_name` is directly connected and in our section or in
    /// `client_name`'s section. If those sections are the same, `tunnel_name` is also allowed to
    /// match our sibling prefix instead.
    pub fn is_potential_tunnel_node(&self, tunnel_name: &XorName, client_name: &XorName) -> bool {
        let self_name = self.our_public_info.name();
        if &self_name == tunnel_name || &self_name == client_name ||
            !self.get_peer_by_name(tunnel_name)
                .map(PeerInfo::state)
                .map_or(false, PeerState::can_tunnel_for)
        {
            return false;
        }
        let our_prefix = self.routing_table.our_prefix();
        if our_prefix.matches(client_name) {
            our_prefix.popped().matches(tunnel_name)
        } else {
            self.routing_table.find_section_prefix(tunnel_name).map_or(
                false,
                |pfx| {
                    pfx.matches(client_name) || pfx == *our_prefix
                },
            )
        }
    }

    /// Sets the given peer to state `SearchingForTunnel` and returns querying candidates.
    /// Returns empty vector of candidates if it is already in Routing state.
    pub fn set_searching_for_tunnel(
        &mut self,
        pub_info: PublicInfo,
        valid: bool,
    ) -> Vec<PublicInfo> {
        let reconnecting = match self.get_peer(&pub_info) {
            Some(peer) => {
                match *peer.state() {
                    PeerState::Bootstrapper { .. } |
                    PeerState::Client { .. } |
                    PeerState::JoiningNode |
                    PeerState::Proxy |
                    PeerState::Routing(_) |
                    PeerState::Connected(_) => return vec![],
                    _ => peer.reconnecting,
                }
            }
            None => ReconnectingPeer::False,
        };
        self.insert_peer(PeerInfo::new(
            pub_info,
            PeerState::SearchingForTunnel,
            valid,
            reconnecting,
        ));

        self.routing_table
            .iter()
            .filter(|tunnel_name| {
                self.is_potential_tunnel_node(tunnel_name, &pub_info.name())
            })
            .filter_map(|name| self.get_peer_by_name(name))
            .map(PeerInfo::pub_info)
            .cloned()
            .collect()
    }

    /// Inserts the given connection info in the map to wait for the peer's info, or returns both
    /// if that's already present and sets the status to `CrustConnecting`. It also returns the
    /// source and destination authorities for sending the serialised connection info to the peer.
    pub fn connection_info_prepared(
        &mut self,
        token: u32,
        our_info: PrivConnectionInfo,
    ) -> Result<ConnectionInfoPreparedResult, Error> {
        let pub_info = self.connection_token_map.remove(&token).ok_or(
            Error::PeerNotFound,
        )?;
        let (us_as_src, them_as_dst, opt_their_info, valid, reconnecting) =
            match self.peers.remove(&pub_info) {
                Some(PeerInfo {
                         state: PeerState::ConnectionInfoPreparing {
                             us_as_src,
                             them_as_dst,
                             their_info,
                         },
                         valid,
                         reconnecting,
                         ..
                     }) => (us_as_src, them_as_dst, their_info, valid, reconnecting),
                Some(peer) => {
                    self.insert_peer(peer);
                    return Err(Error::UnexpectedState);
                }
                None => return Err(Error::PeerNotFound),
            };

        let infos = match opt_their_info {
            Some((their_info, msg_id)) => {
                let state = PeerState::CrustConnecting;
                self.insert_peer(PeerInfo::new(pub_info, state, valid, reconnecting));
                Some((our_info, their_info, msg_id))
            }
            None => {
                let state = PeerState::ConnectionInfoReady(our_info);
                self.insert_peer(PeerInfo::new(pub_info, state, valid, reconnecting));
                None
            }
        };
        Ok(ConnectionInfoPreparedResult {
            pub_info: pub_info,
            src: us_as_src,
            dst: them_as_dst,
            infos: infos,
        })
    }

    /// Inserts the given connection info in the map to wait for the preparation of our own info, or
    /// returns both if that's already present and sets the status to `CrustConnecting`.
    pub fn connection_info_received(
        &mut self,
        src: Authority,
        dst: Authority,
        peer_info: PubConnectionInfo,
        msg_id: MessageId,
        is_conn_info_req: bool,
    ) -> Result<ConnectionInfoReceivedResult, Error> {
        let pub_info = peer_info.id();

        match self.peers.remove(&pub_info) {
            Some(PeerInfo {
                     state: PeerState::ConnectionInfoReady(our_info),
                     valid,
                     reconnecting,
                     ..
                 }) => {
                let state = PeerState::CrustConnecting;
                self.insert_peer(PeerInfo::new(pub_info, state, valid, reconnecting));
                Ok(ConnectionInfoReceivedResult::Ready(our_info, peer_info))
            }
            Some(PeerInfo {
                     state: PeerState::ConnectionInfoPreparing {
                         us_as_src,
                         them_as_dst,
                         their_info: None,
                     },
                     valid,
                     reconnecting,
                     ..
                 }) => {
                let state = PeerState::ConnectionInfoPreparing {
                    us_as_src: us_as_src,
                    them_as_dst: them_as_dst,
                    their_info: Some((peer_info, msg_id)),
                };
                self.insert_peer(PeerInfo::new(pub_info, state, valid, reconnecting));
                Ok(ConnectionInfoReceivedResult::Waiting)
            }
            Some(peer @ PeerInfo { state: PeerState::Bootstrapper { .. }, .. }) |
            Some(peer @ PeerInfo { state: PeerState::ConnectionInfoPreparing { .. }, .. }) |
            Some(peer @ PeerInfo { state: PeerState::CrustConnecting, .. }) |
            Some(peer @ PeerInfo { state: PeerState::Connected(_), .. }) => {
                self.insert_peer(peer);
                Ok(ConnectionInfoReceivedResult::Waiting)
            }
            Some(peer @ PeerInfo { state: PeerState::Client { .. }, .. }) => {
                self.insert_peer(peer);
                Ok(ConnectionInfoReceivedResult::IsClient)
            }
            Some(peer @ PeerInfo { state: PeerState::JoiningNode, .. }) => {
                self.insert_peer(peer);
                Ok(ConnectionInfoReceivedResult::IsJoiningNode)
            }
            Some(peer @ PeerInfo { state: PeerState::Proxy, .. }) => {
                self.insert_peer(peer);
                Ok(ConnectionInfoReceivedResult::IsProxy)
            }
            Some(peer @ PeerInfo { state: PeerState::Routing(_), .. }) |
            Some(peer @ PeerInfo { state: PeerState::Candidate(_), .. }) => {
                // TODO: We _should_ retry connecting if the peer is connected via tunnel.
                self.insert_peer(peer);
                Ok(ConnectionInfoReceivedResult::IsConnected)
            }
            // SearchingForTunnel or None
            x => {
                if !is_conn_info_req {
                    let _ = x.map(|peer| self.insert_peer(peer));
                    return Ok(ConnectionInfoReceivedResult::Waiting);
                }
                let (valid, reconnecting) = x.map_or((false, ReconnectingPeer::False), |peer| {
                    (peer.valid, peer.reconnecting)
                });
                let state = PeerState::ConnectionInfoPreparing {
                    us_as_src: dst,
                    them_as_dst: src,
                    their_info: Some((peer_info, msg_id)),
                };
                self.insert_peer(PeerInfo::new(pub_info, state, valid, reconnecting));
                let token = rand::random();
                let _ = self.connection_token_map.insert(token, pub_info);
                Ok(ConnectionInfoReceivedResult::Prepare(token))
            }
        }
    }

    /// Returns a new token for Crust's `prepare_connection_info` and puts the given peer into
    /// `ConnectionInfoPreparing` status.
    pub fn get_connection_token(
        &mut self,
        src: Authority,
        dst: Authority,
        pub_info: PublicInfo,
        reconnecting_in: ReconnectingPeer,
    ) -> Option<u32> {
        let reconnecting = match self.get_peer(&pub_info) {
            Some(peer) => {
                match *peer.state() {
                    PeerState::SearchingForTunnel => peer.reconnecting,
                    _ => return None,
                }
            }
            None => reconnecting_in,
        };
        let token = rand::random();
        let _ = self.connection_token_map.insert(token, pub_info);
        self.insert_peer(PeerInfo::new(
            pub_info,
            PeerState::ConnectionInfoPreparing {
                us_as_src: src,
                them_as_dst: dst,
                their_info: None,
            },
            true,
            reconnecting,
        ));
        Some(token)
    }

    /// If preparing connection info failed with the given token, prepares and returns a new token.
    pub fn get_new_connection_info_token(&mut self, token: u32) -> Result<u32, Error> {
        let pub_info = self.connection_token_map.remove(&token).ok_or(
            Error::PeerNotFound,
        )?;
        let new_token = rand::random();
        let _ = self.connection_token_map.insert(new_token, pub_info);
        Ok(new_token)
    }

    /// Returns all peers we are looking for a tunnel to.
    pub fn peers_needing_tunnel(&self) -> Vec<PublicInfo> {
        self.peers
            .values()
            .filter_map(|peer| match peer.state {
                PeerState::SearchingForTunnel => Some(peer.pub_info),
                _ => None,
            })
            .collect()
    }

    /// Returns `Ok(())` if the given peer is not yet in the routing table but is allowed to
    /// connect.
    pub fn allow_connect(&self, name: &XorName) -> Result<(), RoutingTableError> {
        self.routing_table.need_to_add(name)
    }

    pub fn insert_peer(&mut self, peer: PeerInfo) {
        let _ = self.peers.insert(peer.pub_info, peer);
    }

    /// Removes the given entry, returns the removed peer and if it was a routing node,
    /// the removal details
    pub fn remove_peer(
        &mut self,
        pub_info: &PublicInfo,
    ) -> Option<(PeerInfo, Result<RemovalDetails, RoutingTableError>)> {
        let remove_candidate = match self.candidate {
            Candidate::None => false,
            Candidate::Expecting { ref old_pub_info, .. } |
            Candidate::AcceptedForResourceProof { ref old_pub_info, .. } => {
                // only consider candidate cleanup via old_info if candidate is also expired.
                // else candidate may simply be restarting.
                old_pub_info == pub_info && self.candidate.is_expired()
            }
            Candidate::ResourceProof { new_pub_info, .. } => new_pub_info == *pub_info,
        };

        if remove_candidate {
            self.candidate = Candidate::None;
        }

        if let Some(peer) = self.peers.remove(pub_info) {
            let removal_details = self.routing_table.remove(&peer.name());
            Some((peer, removal_details))
        } else {
            None
        }
    }

    /// Removes the peer with the given ID if present, and returns such `PublicInfo`s.
    /// If the peer is also our proxy, or we are theirs,
    /// it is reinserted as a proxy or joining node.
    fn remove_split_peers(&mut self, ids: &[PublicInfo]) -> Vec<PublicInfo> {
        {
            // Filter out existing routing peers so we do not flag them to invalid
            let filtered_peers = self.peers.values_mut().filter(|peer| !peer.is_routing());
            for peer in filtered_peers {
                if self.routing_table
                    .need_to_add(&peer.pub_info.name())
                    .is_err()
                {
                    peer.valid = false;
                }
            }
        }

        ids.iter()
            .filter_map(|id| {
                let mut peer = match self.remove_peer(id) {
                    Some((peer, Ok(_))) => {
                        log_or_panic!(
                            LogLevel::Error,
                            "{:?} RT split peer has returned removal detail.",
                            self
                        );
                        peer
                    }
                    Some((peer, Err(RoutingTableError::NoSuchNode))) => peer,
                    _ => return None,
                };

                match peer {
                    PeerInfo {
                        state: PeerState::Routing(RoutingConnection::JoiningNode(_)), ..
                    } |
                    PeerInfo {
                        state: PeerState::Candidate(RoutingConnection::JoiningNode(_)), ..
                    } => {
                        debug!(
                            "{:?} Still the Proxy of {}, re-insert peer as JoiningNode",
                            self,
                            id.name()
                        );
                        peer.state = PeerState::JoiningNode;
                        self.insert_peer(peer);
                        None
                    }
                    PeerInfo { state: PeerState::Routing(RoutingConnection::Proxy(_)), .. } => {
                        debug!(
                            "{:?} Still the JoiningNode of {}, re-insert peer as Proxy",
                            self,
                            id.name()
                        );
                        peer.state = PeerState::Proxy;
                        self.insert_peer(peer);
                        None
                    }
                    PeerInfo { pub_info, .. } => Some(pub_info),
                }
            })
            .collect()
    }

    /// Returns the public IDs of all routing table entries connected or not that we see as valid
    /// peers, sorted by section.
    pub fn ideal_rt(&self) -> SectionMap {
        let versioned_prefixes = self.routing_table
            .all_sections()
            .into_iter()
            .map(|(prefix, (v, _))| prefix.with_version(v))
            .collect_vec();
        let mut result = SectionMap::new();
        for pub_info in self.peers
            .values()
            .filter(|peer| peer.valid)
            .map(|peer| peer.pub_info())
            .chain(iter::once(&self.our_public_info))
        {
            if let Some(versioned_prefix) =
                versioned_prefixes.iter().find(|versioned_prefix| {
                    versioned_prefix.prefix().matches(&pub_info.name())
                })
            {
                let _fixme = result
                    .entry(*versioned_prefix)
                    .or_insert_with(BTreeSet::new)
                    .insert(*pub_info);
            }
        }
        result
    }

    #[cfg(feature = "use-mock-crust")]
    pub fn has_unnormalised_routing_conn(&self, excludes: &BTreeSet<XorName>) -> bool {
        let unnormalised_routing_conns: BTreeSet<XorName> = self.routing_table
            .our_section()
            .iter()
            .filter(|name| if let Some(peer) = self.get_peer_by_name(name) {
                match peer.state {
                    PeerState::Routing(RoutingConnection::JoiningNode(_)) |
                    PeerState::Routing(RoutingConnection::Proxy(_)) => {
                        return true;
                    }
                    _ => return false,
                }
            } else {
                false
            })
            .cloned()
            .collect();
        !(&unnormalised_routing_conns - excludes).is_empty()
    }
}

impl fmt::Debug for PeerManager {
    fn fmt(&self, formatter: &mut fmt::Formatter) -> fmt::Result {
        write!(
            formatter,
            "Node({}({:b}))",
            self.routing_table.our_name(),
            self.routing_table.our_prefix()
        )
    }
}

#[cfg(all(test, feature = "use-mock-crust"))]
mod tests {
    use super::*;
    use full_info::FullInfo;
    use mock_crust::Endpoint;
    use mock_crust::crust::{PrivConnectionInfo, PubConnectionInfo};
    use routing_table::Authority;
    use types::MessageId;
    use xor_name::{XOR_NAME_LEN, XorName};

    fn node_auth(byte: u8) -> Authority {
        Authority::ManagedNode(XorName([byte; XOR_NAME_LEN]))
    }

    #[test]
    pub fn connection_info_prepare_receive() {
<<<<<<< HEAD
        let min_section_size = 8;
        let our_pub_info = *FullInfo::node_new(1u8).public_info();
        let their_pub_info = *FullInfo::node_new(1u8).public_info();
        let mut peer_mgr = PeerManager::new(min_section_size, our_pub_info, false);
=======
        let group_size = 8;
        let our_pub_id = *FullId::new().public_id();
        let their_pub_id = *FullId::new().public_id();
        let mut peer_mgr = PeerManager::new(group_size, our_pub_id, false);
>>>>>>> 22803834

        let our_connection_info = PrivConnectionInfo {
            id: our_pub_info,
            endpoint: Endpoint(0),
        };
        let their_connection_info = PubConnectionInfo {
            id: their_pub_info,
            endpoint: Endpoint(1),
        };
        // We decide to connect to the peer with `pub_info`:
        let token = unwrap!(peer_mgr.get_connection_token(
            node_auth(0),
            node_auth(1),
            their_pub_info,
            ReconnectingPeer::False,
        ));
        // Crust has finished preparing the connection info.
        match peer_mgr.connection_info_prepared(token, our_connection_info.clone()) {
            Ok(ConnectionInfoPreparedResult {
                   pub_info,
                   src,
                   dst,
                   infos: None,
               }) => {
                assert_eq!(their_pub_info, pub_info);
                assert_eq!(node_auth(0), src);
                assert_eq!(node_auth(1), dst);
            }
            result => panic!("Unexpected result: {:?}", result),
        }
        // Finally, we received the peer's connection info.
        match peer_mgr.connection_info_received(
            node_auth(0),
            node_auth(1),
            their_connection_info.clone(),
            MessageId::new(),
            false,
        ) {
            Ok(ConnectionInfoReceivedResult::Ready(our_info, their_info)) => {
                assert_eq!(our_connection_info, our_info);
                assert_eq!(their_connection_info, their_info);
            }
            result => panic!("Unexpected result: {:?}", result),
        }
        // Since both connection infos are present, the state should now be `CrustConnecting`.
        match peer_mgr.get_peer(&their_pub_info).map(PeerInfo::state) {
            Some(&PeerState::CrustConnecting) => (),
            state => panic!("Unexpected state: {:?}", state),
        }
    }

    #[test]
    pub fn connection_info_receive_prepare() {
<<<<<<< HEAD
        let min_section_size = 8;
        let our_pub_info = *FullInfo::node_new(1u8).public_info();
        let their_pub_info = *FullInfo::node_new(1u8).public_info();
        let mut peer_mgr = PeerManager::new(min_section_size, our_pub_info, false);
=======
        let group_size = 8;
        let our_pub_id = *FullId::new().public_id();
        let their_pub_id = *FullId::new().public_id();
        let mut peer_mgr = PeerManager::new(group_size, our_pub_id, false);
>>>>>>> 22803834
        let our_connection_info = PrivConnectionInfo {
            id: our_pub_info,
            endpoint: Endpoint(0),
        };
        let their_connection_info = PubConnectionInfo {
            id: their_pub_info,
            endpoint: Endpoint(1),
        };
        let original_msg_id = MessageId::new();
        // We received a connection info from the peer and get a token to prepare ours.
        let token = match peer_mgr.connection_info_received(
            node_auth(0),
            node_auth(1),
            their_connection_info.clone(),
            original_msg_id,
            true,
        ) {
            Ok(ConnectionInfoReceivedResult::Prepare(token)) => token,
            result => panic!("Unexpected result: {:?}", result),
        };
        // Crust has finished preparing the connection info.
        match peer_mgr.connection_info_prepared(token, our_connection_info.clone()) {
            Ok(ConnectionInfoPreparedResult {
                   pub_info,
                   src,
                   dst,
                   infos: Some((our_info, their_info, msg_id)),
               }) => {
                assert_eq!(their_pub_info, pub_info);
                assert_eq!(node_auth(1), src);
                assert_eq!(node_auth(0), dst);
                assert_eq!(our_connection_info, our_info);
                assert_eq!(their_connection_info, their_info);
                assert_eq!(original_msg_id, msg_id);
            }
            result => panic!("Unexpected result: {:?}", result),
        }
        // Since both connection infos are present, the state should now be `CrustConnecting`.
        match peer_mgr.get_peer(&their_pub_info).map(PeerInfo::state) {
            Some(&PeerState::CrustConnecting) => (),
            state => panic!("Unexpected state: {:?}", state),
        }
    }
}<|MERGE_RESOLUTION|>--- conflicted
+++ resolved
@@ -431,25 +431,15 @@
 impl PeerManager {
     /// Returns a new peer manager with no entries.
     pub fn new(
-<<<<<<< HEAD
-        min_section_size: usize,
+        group_size: usize,
         our_public_info: PublicInfo,
-=======
-        group_size: usize,
-        our_public_id: PublicId,
->>>>>>> 22803834
         disable_client_rate_limiter: bool,
     ) -> PeerManager {
         PeerManager {
             connection_token_map: HashMap::new(),
             peers: HashMap::new(),
-<<<<<<< HEAD
-            routing_table: RoutingTable::new(our_public_info.name(), min_section_size),
+            routing_table: RoutingTable::new(our_public_info.name(), group_size),
             our_public_info: our_public_info,
-=======
-            routing_table: RoutingTable::new(*our_public_id.name(), group_size),
-            our_public_id: our_public_id,
->>>>>>> 22803834
             candidate: Candidate::None,
             disable_client_rate_limiter: disable_client_rate_limiter,
         }
@@ -1721,17 +1711,10 @@
 
     #[test]
     pub fn connection_info_prepare_receive() {
-<<<<<<< HEAD
-        let min_section_size = 8;
+        let group_size = 8;
         let our_pub_info = *FullInfo::node_new(1u8).public_info();
         let their_pub_info = *FullInfo::node_new(1u8).public_info();
-        let mut peer_mgr = PeerManager::new(min_section_size, our_pub_info, false);
-=======
-        let group_size = 8;
-        let our_pub_id = *FullId::new().public_id();
-        let their_pub_id = *FullId::new().public_id();
-        let mut peer_mgr = PeerManager::new(group_size, our_pub_id, false);
->>>>>>> 22803834
+        let mut peer_mgr = PeerManager::new(group_size, our_pub_info, false);
 
         let our_connection_info = PrivConnectionInfo {
             id: our_pub_info,
@@ -1785,17 +1768,10 @@
 
     #[test]
     pub fn connection_info_receive_prepare() {
-<<<<<<< HEAD
-        let min_section_size = 8;
+        let group_size = 8;
         let our_pub_info = *FullInfo::node_new(1u8).public_info();
         let their_pub_info = *FullInfo::node_new(1u8).public_info();
-        let mut peer_mgr = PeerManager::new(min_section_size, our_pub_info, false);
-=======
-        let group_size = 8;
-        let our_pub_id = *FullId::new().public_id();
-        let their_pub_id = *FullId::new().public_id();
-        let mut peer_mgr = PeerManager::new(group_size, our_pub_id, false);
->>>>>>> 22803834
+        let mut peer_mgr = PeerManager::new(group_size, our_pub_info, false);
         let our_connection_info = PrivConnectionInfo {
             id: our_pub_info,
             endpoint: Endpoint(0),
