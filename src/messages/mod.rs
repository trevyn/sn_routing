// Copyright 2016 MaidSafe.net limited.
//
// This SAFE Network Software is licensed to you under (1) the MaidSafe.net Commercial License,
// version 1.0 or later, or (2) The General Public License (GPL), version 3, depending on which
// licence you accepted on initial access to the Software (the "Licences").
//
// By contributing code to the SAFE Network Software, or to this project generally, you agree to be
// bound by the terms of the MaidSafe Contributor Agreement.  This, along with the Licenses can be
// found in the root directory of this project at LICENSE, COPYING and CONTRIBUTOR.
//
// Unless required by applicable law or agreed to in writing, the SAFE Network Software distributed
// under the GPL Licence is distributed on an "AS IS" BASIS, WITHOUT WARRANTIES OR CONDITIONS OF ANY
// KIND, either express or implied.
//
// Please review the Licences for the specific language governing permissions and limitations
// relating to use of the SAFE Network Software.

mod request;
mod response;

pub use self::request::Request;
pub use self::response::{AccountInfo, Response};
use super::{QUORUM_DENOMINATOR, QUORUM_NUMERATOR};
use ack_manager::Ack;
use data::MAX_IMMUTABLE_DATA_SIZE_IN_BYTES;
use error::{BootstrapResponseError, RoutingError};
use event::Event;
use full_info::FullInfo;
use itertools::Itertools;
use lru_time_cache::LruCache;
use maidsafe_utilities::serialisation::{deserialise, serialise};
use peer_manager::SectionMap;
use public_info::PublicInfo;
use routing_table::{Prefix, VersionedPrefix};
use routing_table::Authority;
use rust_sodium::crypto::{box_, sign};
use sha3::Digest256;
use std::collections::{BTreeMap, BTreeSet, HashSet};
use std::fmt::{self, Debug, Formatter};
use std::iter;
use std::time::Duration;
use tiny_keccak::sha3_256;
use types::MessageId;
use utils;
use xor_name::XorName;

/// The maximal length of a user message part, in bytes.
pub const MAX_PART_LEN: usize = 20 * 1024;
pub const MAX_PARTS: u32 = (MAX_IMMUTABLE_DATA_SIZE_IN_BYTES / MAX_PART_LEN as u64 + 1) as u32;

/// Get and refresh messages from nodes have a high priority: They relocate data under churn and are
/// critical to prevent data loss.
pub const RELOCATE_PRIORITY: u8 = 1;
/// Other requests have a lower priority: If they fail due to high traffic, the sender retries.
pub const DEFAULT_PRIORITY: u8 = 2;
/// `Get` requests from clients have the lowest priority: If bandwidth is insufficient, the network
/// needs to prioritise maintaining its structure, data and consensus.
pub const CLIENT_GET_PRIORITY: u8 = 3;

/// Wrapper of all messages.
///
/// This is the only type allowed to be sent / received on the network.
#[derive(Debug, Serialize, Deserialize)]
// FIXME - See https://maidsafe.atlassian.net/browse/MAID-2026 for info on removing this exclusion.
#[cfg_attr(feature = "cargo-clippy", allow(large_enum_variant))]
pub enum Message {
    /// A message sent between two nodes directly
    Direct(DirectMessage),
    /// A message sent across the network (in transit)
    Hop(HopMessage),
    /// A direct message sent via a tunnel because the nodes could not connect directly
    TunnelDirect {
        /// The wrapped message
        content: DirectMessage,
        /// The sender
        src: PublicInfo,
        /// The receiver
        dst: PublicInfo,
    },
    /// A hop message sent via a tunnel because the nodes could not connect directly
    TunnelHop {
        /// The wrapped message
        content: HopMessage,
        /// The sender
        src: PublicInfo,
        /// The receiver
        dst: PublicInfo,
    },
}

impl Message {
    pub fn priority(&self) -> u8 {
        match *self {
            Message::Direct(ref content) |
            Message::TunnelDirect { ref content, .. } => content.priority(),
            Message::Hop(ref content) |
            Message::TunnelHop { ref content, .. } => content.content.content.priority(),
        }
    }
}

/// Messages sent via a direct connection.
///
/// Allows routing to directly send specific messages between nodes.
#[derive(Serialize, Deserialize)]
// FIXME - See https://maidsafe.atlassian.net/browse/MAID-2026 for info on removing this exclusion.
#[cfg_attr(feature = "cargo-clippy", allow(large_enum_variant))]
pub enum DirectMessage {
    /// Sent from members of a section or group message's source authority to the first hop. The
    /// message will only be relayed once enough signatures have been accumulated.
    MessageSignature(Digest256, sign::Signature),
    /// A signature for the current `BTreeSet` of section's node names
    SectionListSignature(SectionList, sign::Signature),
    /// Sent from a newly connected client to the bootstrap node to prove that it is the owner of
    /// the client's claimed public ID.
    BootstrapRequest(sign::Signature),
    /// Sent from the bootstrap node to a client in response to `BootstrapRequest`. If `true`,
    /// bootstrapping is successful; if `false` the sender is not available as a bootstrap node.
    BootstrapResponse(Result<(), BootstrapResponseError>),
    /// Sent from a node which is still joining the network to another node, to allow the latter to
    /// add the former to its routing table.
    CandidateInfo {
        /// `PublicInfo` from before relocation.
        old_public_info: PublicInfo,
        /// `PublicInfo` from after relocation.
        new_public_info: PublicInfo,
        /// Signature of concatenated `PublicInfo`s using the pre-relocation key.
        signature_using_old: sign::Signature,
        /// Signature of concatenated `PublicInfo`s and `signature_using_old` using the
        /// post-relocation key.
        signature_using_new: sign::Signature,
        /// Client authority from after relocation.
        new_client_auth: Authority,
    },
<<<<<<< HEAD
    /// Sent from a node that needs a tunnel to be able to connect to the given peer.
    TunnelRequest(PublicInfo),
=======
    /// Sent from a node that needs a tunnel to be able to connect to the given node.
    TunnelRequest(PublicId),
>>>>>>> 22803834
    /// Sent as a response to `TunnelRequest` if the node can act as a tunnel.
    TunnelSuccess(PublicInfo),
    /// Sent as a response to `TunnelSuccess` if the node is selected to act as a tunnel.
<<<<<<< HEAD
    TunnelSelect(PublicInfo),
    /// Sent from a tunnel node to indicate that the given peer has disconnected.
    TunnelClosed(PublicInfo),
=======
    TunnelSelect(PublicId),
    /// Sent from a tunnel node to indicate that the given node has disconnected.
    TunnelClosed(PublicId),
>>>>>>> 22803834
    /// Sent to a tunnel node to indicate the tunnel is not needed any more.
    TunnelDisconnect(PublicInfo),
    /// Request a proof to be provided by the joining node.
    ///
    /// This is sent from member of Group Y to the joining node.
    ResourceProof {
        /// seed of proof
        seed: Vec<u8>,
        /// size of the proof
        target_size: usize,
        /// leading zero bits of the hash of the proof
        difficulty: u8,
    },
    /// Provide a proof to the network
    ///
    /// This is sent from the joining node to member of Group Y
    ResourceProofResponse {
        /// The index of this part of the resource proof.
        part_index: usize,
        /// The total number of parts.
        part_count: usize,
        /// Proof to be presented
        proof: Vec<u8>,
        /// Claimed leading zero bytes to be added to proof's header so that the hash matches
        /// the difficulty requirement
        leading_zero_bytes: u64,
    },
    /// Receipt of a part of a ResourceProofResponse
    ResourceProofResponseReceipt,
    /// Sent from a proxy node to its client to indicate that the client exceeded its rate limit.
    ProxyRateLimitExceeded { ack: Ack },
}

impl DirectMessage {
    /// The priority Crust should send this message with.
    pub fn priority(&self) -> u8 {
        match *self {
            DirectMessage::ResourceProofResponse { .. } => 9,
            _ => 0,
        }
    }
}

/// An individual hop message that represents a part of the route of a message in transit.
///
/// To relay a `SignedMessage` via another node, the `SignedMessage` is wrapped in a `HopMessage`.
/// The `signature` is from the node that sends this directly to a node in its routing table. To
/// prevent Man-in-the-middle attacks, the `content` is signed by the original sender.
#[derive(Serialize, Deserialize)]
pub struct HopMessage {
    /// Wrapped signed message.
    pub content: SignedMessage,
    /// Route number; corresponds to the index of the node in the section of target nodes being
    /// considered for the next hop.
    pub route: u8,
    /// Every node this has already been sent to.
    pub sent_to: BTreeSet<XorName>,
    /// Signature to be validated against the neighbouring sender's public key.
    signature: sign::Signature,
}

impl HopMessage {
    /// Wrap `content` for transmission to the next hop and sign it.
    pub fn new(
        content: SignedMessage,
        route: u8,
        sent_to: BTreeSet<XorName>,
        signing_key: &sign::SecretKey,
    ) -> Result<HopMessage, RoutingError> {
        let bytes_to_sign = serialise(&content)?;
        Ok(HopMessage {
            content: content,
            route: route,
            sent_to: sent_to,
            signature: sign::sign_detached(&bytes_to_sign, signing_key),
        })
    }

    /// Validate that the message is signed by `verification_key` contained in message.
    ///
    /// This does not imply that the message came from a known node. That requires a check against
    /// the routing table to identify the name associated with the `verification_key`.
    pub fn verify(&self, verification_key: &sign::PublicKey) -> Result<(), RoutingError> {
        let signed_bytes = serialise(&self.content)?;
        if sign::verify_detached(&self.signature, &signed_bytes, verification_key) {
            Ok(())
        } else {
            Err(RoutingError::FailedSignature)
        }
    }
}

/// A list of a section's public IDs, together with a list of signatures of a neighbouring section.
#[derive(Ord, PartialOrd, Eq, PartialEq, Clone, Hash, Serialize, Deserialize, Debug)]
pub struct SectionList {
    pub prefix: Prefix,
    // TODO(MAID-1677): pub signatures: BTreeSet<(PublicInfo, sign::Signature)>,
    pub_infos: BTreeSet<PublicInfo>,
}

impl SectionList {
    /// Create
    pub fn new(prefix: Prefix, pub_infos: BTreeSet<PublicInfo>) -> Self {
        SectionList {
            prefix: prefix,
            pub_infos: pub_infos,
        }
    }

    /// Create from any object convertable to an iterator
    pub fn from<I: IntoIterator<Item = PublicInfo>>(prefix: Prefix, pub_infos: I) -> Self {
        Self::new(prefix, pub_infos.into_iter().collect())
    }
}

/// Wrapper around a routing message, signed by the originator of the message.
#[derive(Ord, PartialOrd, Eq, PartialEq, Clone, Hash, Serialize, Deserialize)]
pub struct SignedMessage {
    /// A request or response type message.
    content: RoutingMessage,
    /// Nodes sending the message (those expected to sign it)
    src_sections: Vec<SectionList>,
    /// The lists of the sections involved in routing this message, in chronological order.
    // TODO: implement (MAID-1677): sec_lists: Vec<SectionList>,
    /// The IDs and signatures of the source authority's members.
    signatures: BTreeMap<PublicInfo, sign::Signature>,
}

impl SignedMessage {
    /// Creates a `SignedMessage` with the given `content` and signed by the given `full_info`.
    ///
    /// Requires the list `src_sections` of nodes who should sign this message.
    pub fn new(
        content: RoutingMessage,
        full_info: &FullInfo,
        mut src_sections: Vec<SectionList>,
    ) -> Result<SignedMessage, RoutingError> {
        src_sections.sort_by_key(|list| list.prefix);
        let sig = sign::sign_detached(&serialise(&content)?, full_info.secret_sign_key());
        Ok(SignedMessage {
            content: content,
            src_sections: src_sections,
            signatures: iter::once((*full_info.public_info(), sig)).collect(),
        })
    }

    /// Confirms the signatures.
    // TODO (MAID-1677): verify the sending SectionLists via each hop's signed lists
    pub fn check_integrity(&self, group_size: usize) -> Result<(), RoutingError> {
        let signed_bytes = serialise(&self.content)?;
        if !self.find_invalid_sigs(&signed_bytes).is_empty() {
            return Err(RoutingError::FailedSignature);
        }
        if !self.has_enough_sigs(group_size) {
            return Err(RoutingError::NotEnoughSignatures);
        }
        Ok(())
    }

    /// Returns whether the message is signed by the given public ID.
    pub fn signed_by(&self, pub_info: &PublicInfo) -> bool {
        self.signatures.contains_key(pub_info)
    }

    /// Returns the number of nodes in the source authority.
    pub fn src_size(&self) -> usize {
        self.src_sections.iter().map(|sl| sl.pub_infos.len()).sum()
    }

    /// Adds the given signature if it is new, without validating it. If the collection of section
    /// lists isn't empty, the signature is only added if `pub_info` is a member of the first
    /// section list.
    pub fn add_signature(&mut self, pub_info: PublicInfo, sig: sign::Signature) {
        if self.content.src.is_multiple() && self.is_sender(&pub_info) {
            let _ = self.signatures.insert(pub_info, sig);
        }
    }

    /// Adds all signatures from the given message, without validating them.
    pub fn add_signatures(&mut self, msg: SignedMessage) {
        if self.content.src.is_multiple() {
            self.signatures.extend(msg.signatures);
        }
    }

    /// Returns the routing message without cloning it.
    pub fn into_routing_message(self) -> RoutingMessage {
        self.content
    }

    /// The routing message that was signed.
    pub fn routing_message(&self) -> &RoutingMessage {
        &self.content
    }

    /// The priority Crust should send this message with.
    pub fn priority(&self) -> u8 {
        self.content.priority()
    }

    /// Returns whether there are enough signatures from the sender.
    pub fn check_fully_signed(&mut self, group_size: usize) -> bool {
        if !self.has_enough_sigs(group_size) {
            return false;
        }

        // Remove invalid signatures, then check again that we have enough.
        // We also check (again) that all messages are from valid senders, because the message
        // may have been sent from another node, and we cannot trust that that node correctly
        // controlled which signatures were added.
        // TODO (MAID-1677): we also need to check that the src_sections list corresponds to the
        // section(s) at some point in recent history; i.e. that it was valid; but we shouldn't
        // force it to match our own because our routing table may have changed since.

        let signed_bytes = match serialise(&self.content) {
            Ok(serialised) => serialised,
            Err(error) => {
                warn!("Failed to serialise {:?}: {:?}", self, error);
                return false;
            }
        };
        for invalid_signature in &self.find_invalid_sigs(&signed_bytes) {
            let _ = self.signatures.remove(invalid_signature);
        }

        self.has_enough_sigs(group_size)
    }

    // Returns true iff `pub_info` is in self.section_lists
    fn is_sender(&self, pub_info: &PublicInfo) -> bool {
        self.src_sections.iter().any(|list| {
            list.pub_infos.contains(pub_info)
        })
    }

    // Returns a list of all invalid signatures (not from an expected key or not cryptographically
    // valid).
    fn find_invalid_sigs(&self, signed_bytes: &[u8]) -> Vec<PublicInfo> {
        let invalid = self.signatures
            .iter()
            .filter_map(|(pub_info, sig)| {
                // Remove if not in sending nodes or signature is invalid:
                let is_valid =
                    if let Authority::Client { ref client_info, .. } = self.content.src {
                        client_info == pub_info &&
                            sign::verify_detached(sig, signed_bytes, client_info.sign_key())
                    } else {
                        self.is_sender(pub_info) &&
                            sign::verify_detached(sig, signed_bytes, pub_info.sign_key())
                    };
                if is_valid { None } else { Some(*pub_info) }
            })
            .collect_vec();
        if !invalid.is_empty() {
            debug!("{:?}: invalid signatures: {:?}", self, invalid);
        }
        invalid
    }

    // Returns true if there are enough signatures (note that this method does not verify the
    // signatures, it only counts them; it also does not verify `self.src_sections`).
    fn has_enough_sigs(&self, group_size: usize) -> bool {
        use Authority::*;
        match self.content.src {
            ClientManager(_) | NaeManager(_) | NodeManager(_) => {
                // Note: there should be exactly one source section, but we use safe code:
                let valid_names: HashSet<_> = self.src_sections
                    .iter()
                    .flat_map(|list| list.pub_infos.iter().map(PublicInfo::name))
                    .sorted_by(|lhs, rhs| self.content.src.name().cmp_distance(lhs, rhs))
                    .into_iter()
                    .take(group_size)
                    .collect();
                let valid_sigs = self.signatures
                    .keys()
                    .filter(|pub_info| valid_names.contains(&pub_info.name()))
                    .count();
                // TODO: we should consider replacing valid_names.len() with
                // cmp::min(routing_table.len(), group_size)
                // (or just group_size, but in that case we will not be able to handle user
                // messages during boot-up).
                valid_sigs * QUORUM_DENOMINATOR > valid_names.len() * QUORUM_NUMERATOR
            }
            Section(_) => {
                // Note: there should be exactly one source section, but we use safe code:
                let num_sending = self.src_sections.iter().fold(0, |count, list| {
                    count + list.pub_infos.len()
                });
                let valid_sigs = self.signatures.len();
                valid_sigs * QUORUM_DENOMINATOR > num_sending * QUORUM_NUMERATOR
            }
            PrefixSection(_) => {
                // Each section must have enough signatures:
                self.src_sections.iter().all(|list| {
                    let valid_sigs = self.signatures
                        .keys()
                        .filter(|pub_info| list.pub_infos.contains(pub_info))
                        .count();
                    valid_sigs * QUORUM_DENOMINATOR > list.pub_infos.len() * QUORUM_NUMERATOR
                })
            }
            ManagedNode(_) | Client { .. } => self.signatures.len() == 1,
        }
    }
}

/// A routing message with source and destination authorities.
#[derive(Ord, PartialOrd, Eq, PartialEq, Clone, Hash, Debug, Serialize, Deserialize)]
pub struct RoutingMessage {
    /// Source authority
    pub src: Authority,
    /// Destination authority
    pub dst: Authority,
    /// The message content
    pub content: MessageContent,
}

impl RoutingMessage {
    /// Create ack for the given message
    pub fn ack_from(msg: &RoutingMessage, src: Authority) -> Result<Self, RoutingError> {
        Ok(RoutingMessage {
            src: src,
            dst: msg.src,
            content: MessageContent::Ack(Ack::compute(msg)?, msg.priority()),
        })
    }

    /// Returns the priority Crust should send this message with.
    pub fn priority(&self) -> u8 {
        self.content.priority()
    }

    /// Returns a `DirectMessage::MessageSignature` for this message.
    pub fn to_signature(
        &self,
        signing_key: &sign::SecretKey,
    ) -> Result<DirectMessage, RoutingError> {
        let serialised_msg = serialise(self)?;
        let hash = sha3_256(&serialised_msg);
        let sig = sign::sign_detached(&serialised_msg, signing_key);
        Ok(DirectMessage::MessageSignature(hash, sig))
    }
}

/// The routing message types
///
/// # The bootstrap process
///
///
/// ## Bootstrapping a client
///
/// A newly created `Core`, A, starts in `Disconnected` state and tries to establish a connection to
/// any node B of the network via Crust. When successful, i.e. when receiving an `OnConnect` event,
/// it moves to the `Bootstrapping` state.
///
/// A now sends a `BootstrapRequest` message to B, containing the signature of A's public ID. B
/// responds with a `BootstrapResponse`, indicating success or failure. Once it receives that, A
/// goes into the `Client` state and uses B as its proxy to the network.
///
/// A can now exchange messages with any `Authority`. This completes the bootstrap process for
/// clients.
///
///
/// ## Becoming a node
///
/// If A wants to become a full routing node (`client_restriction == false`), it needs to relocate,
/// i. e. change its name to a value chosen by the network, and then add its nodes to its routing
/// table and get added to their routing tables.
///
///
/// ### Relocating on the network
///
/// Once in `JoiningNode` state, A sends a `Relocate` request to the `NaeManager` section authority
/// X of A's current name. X computes a target destination Y to which A should relocate and sends
/// that section's `NaeManager`s an `ExpectCandidate` containing A's current public ID. Each member
/// of Y caches A's public ID, and sends `AcceptAsCandidate` to self section. Once Y receives
/// `AcceptAsCandidate`, sends a `RelocateResponse` back to A, which includes an address space range
/// into which A should relocate and also the public IDs of the members of Y. A then disconnects
/// from the network and reconnects with a new ID which falls within the specified address range.
/// After connecting to the members of Y, it begins the resource proof process. Upon successful
/// completion, A is regarded as a full node and connects to all neighbouring sections' nodes.
///
///
/// ### Connecting to the matching section
///
/// To the `ManagedNode` for each public ID it receives from members of Y, A sends its
/// `ConnectionInfo`. It also caches the ID.
///
/// For each `ConnectionInfo` that a node Z receives from A, it decides whether it wants A in its
/// routing table. If yes, and if A's ID is in its ID cache, Z sends its own `ConnectionInfo` back
/// to A and also attempts to connect to A via Crust. A does the same, once it receives the
/// `ConnectionInfo`.
///
///
/// ### Resource Proof Evaluation to approve
/// When nodes Z of section Y receive `CandidateInfo` from A, they reply with a `ResourceProof`
/// request. Node A needs to answer these requests (resolving a hashing challenge) with
/// `ResourceProofResponse`. Members of Y will send out `CandidateApproval` messages to vote for the
/// approval in their section. Once the vote succeeds, the members of Y send `NodeApproval` to A and
/// add it into their routing table. When A receives the `NodeApproval` message, it adds the members
/// of Y to its routing table.
///
#[derive(Ord, PartialOrd, Eq, PartialEq, Clone, Hash, Serialize, Deserialize)]
// FIXME - See https://maidsafe.atlassian.net/browse/MAID-2026 for info on removing this exclusion.
#[cfg_attr(feature = "cargo-clippy", allow(large_enum_variant))]
pub enum MessageContent {
    // ---------- Internal ------------
    /// Ask the network to relocate you.
    ///
    /// This is sent by a joining node to its `NaeManager`s with the intent to become a full routing
    /// node with a new ID in an address range chosen by the `NaeManager`s.
    Relocate {
        /// The message's unique identifier.
        message_id: MessageId,
    },
    /// Notify a joining node's `NaeManager` so that it sends a `RelocateResponse`.
    ExpectCandidate {
        /// The joining node's current public ID.
        old_public_info: PublicInfo,
        /// The joining node's current authority.
        old_client_auth: Authority,
        /// The message's unique identifier.
        message_id: MessageId,
    },
    /// Send our Crust connection info encrypted to a node we wish to connect to and for which we
    /// have the keys.
    ConnectionInfoRequest {
        /// Encrypted Crust connection info.
        encrypted_conn_info: Vec<u8>,
        /// Nonce used to provide a salt in the encrypted message.
        nonce: [u8; box_::NONCEBYTES],
        /// The sender's public ID.
        pub_info: PublicInfo,
        /// The message's unique identifier.
        msg_id: MessageId,
    },
    /// Respond to a `ConnectionInfoRequest` with our Crust connection info encrypted to the
    /// requester.
    ConnectionInfoResponse {
        /// Encrypted Crust connection info.
        encrypted_conn_info: Vec<u8>,
        /// Nonce used to provide a salt in the encrypted message.
        nonce: [u8; box_::NONCEBYTES],
        /// The sender's public info.
        pub_info: PublicInfo,
        /// The message's unique identifier.
        msg_id: MessageId,
    },
    /// Reply with the address range into which the joining node should move.
    RelocateResponse {
        /// The interval into which the joining node should join.
        target_interval: (XorName, XorName),
        /// The section that the joining node shall connect to.
        section: (Prefix, BTreeSet<PublicInfo>),
        /// The message's unique identifier.
        message_id: MessageId,
    },
    /// Sent to notify neighbours and own members when our section's member list changed (for now,
    /// only when new nodes join).
    SectionUpdate {
        /// Section prefix and version. Included because this message is sent to both the section's
        /// own members and neighbouring sections.
        versioned_prefix: VersionedPrefix,
        /// Members of the section
        members: BTreeSet<PublicInfo>,
    },
    /// Sent to all connected nodes when our own section splits
    SectionSplit(VersionedPrefix, XorName),
    /// Sent amongst members of a newly-merged section to allow synchronisation of their routing
    /// tables before notifying other connected nodes of the merge.
    ///
    /// The source and destination authorities are both `PrefixSection` types, conveying the
    /// section sending this merge message and the target prefix of the merge respectively.
    OwnSectionMerge(SectionMap),
    /// Sent by members of a newly-merged section to nodes outwith the merged section to notify them
    /// of the merge.
    ///
    /// The source authority is a `PrefixSection` conveying the section which just merged. The
    /// first field is the set of members of the section, and the second is the section version.
    OtherSectionMerge(BTreeSet<PublicInfo>, u64),
    /// Acknowledge receipt of any message except an `Ack`. It contains the hash of the
    /// received message and the priority.
    Ack(Ack, u8),
    /// Part of a user-facing message
    UserMessagePart {
        /// The hash of this user message.
        hash: Digest256,
        /// The unique message ID of this user message.
        msg_id: MessageId,
        /// The number of parts.
        part_count: u32,
        /// The index of this part.
        part_index: u32,
        /// The message priority.
        priority: u8,
        /// Is the message cacheable?
        cacheable: bool,
        /// The `part_index`-th part of the serialised user message.
        payload: Vec<u8>,
    },
    /// Confirm with section that the candidate is about to resource prove.
    ///
    /// Sent from the `NaeManager` to the `NaeManager`.
    AcceptAsCandidate {
        /// The joining node's current public ID.
        old_public_info: PublicInfo,
        /// The joining node's current authority.
        old_client_auth: Authority,
        /// The interval into which the joining node should join.
        target_interval: (XorName, XorName),
        /// The message's unique identifier.
        message_id: MessageId,
    },
    /// Sent among Group Y to vote to accept a joining node.
    CandidateApproval {
        /// The joining node's current public ID.
        new_public_info: PublicInfo,
        /// Client authority of the candidate.
        new_client_auth: Authority,
        /// The `PublicInfo`s of all routing table contacts shared by the nodes in our section.
        sections: SectionMap,
    },
    /// Approves the joining node as a routing node.
    ///
    /// Sent from Group Y to the joining node.
    NodeApproval {
        /// The routing table shared by the nodes in our group, including the `PublicInfo`s of our
        /// contacts.
        sections: SectionMap,
    },
}

impl MessageContent {
    /// The priority Crust should send this message with.
    pub fn priority(&self) -> u8 {
        match *self {
            MessageContent::Ack(_, priority) |
            MessageContent::UserMessagePart { priority, .. } => priority,
            _ => 0,
        }
    }
}

impl Debug for DirectMessage {
    fn fmt(&self, formatter: &mut Formatter) -> fmt::Result {
        use self::DirectMessage::*;
        match *self {
            MessageSignature(ref digest, _) => {
                write!(
                    formatter,
                    "MessageSignature ({}, ..)",
                    utils::format_binary_array(&digest)
                )
            }
            SectionListSignature(ref sec_list, _) => {
                write!(formatter, "SectionListSignature({:?}, ..)", sec_list.prefix)
            }
            BootstrapRequest(_) => write!(formatter, "BootstrapRequest"),
            BootstrapResponse(ref result) => write!(formatter, "BootstrapResponse({:?})", result),
            CandidateInfo { .. } => write!(formatter, "CandidateInfo {{ .. }}"),
            TunnelRequest(pub_info) => write!(formatter, "TunnelRequest({:?})", pub_info),
            TunnelSuccess(pub_info) => write!(formatter, "TunnelSuccess({:?})", pub_info),
            TunnelSelect(pub_info) => write!(formatter, "TunnelSelect({:?})", pub_info),
            TunnelClosed(pub_info) => write!(formatter, "TunnelClosed({:?})", pub_info),
            TunnelDisconnect(pub_info) => write!(formatter, "TunnelDisconnect({:?})", pub_info),
            ResourceProof {
                ref seed,
                ref target_size,
                ref difficulty,
            } => {
                write!(
                    formatter,
                    "ResourceProof {{ seed: {:?}, target_size: {:?}, difficulty: {:?} }}",
                    seed,
                    target_size,
                    difficulty
                )
            }
            ResourceProofResponse {
                part_index,
                part_count,
                ref proof,
                leading_zero_bytes,
            } => {
                write!(
                    formatter,
                    "ResourceProofResponse {{ part {}/{}, proof_len: {:?}, leading_zero_bytes: \
                 {:?} }}",
                    part_index + 1,
                    part_count,
                    proof.len(),
                    leading_zero_bytes
                )
            }
            ResourceProofResponseReceipt => write!(formatter, "ResourceProofResponseReceipt"),
            ProxyRateLimitExceeded { ref ack } => {
                write!(formatter, "ProxyRateLimitExceeded({:?})", ack)
            }
        }
    }
}

impl Debug for HopMessage {
    fn fmt(&self, formatter: &mut Formatter) -> fmt::Result {
        write!(
            formatter,
            "HopMessage {{ content: {:?}, route: {}, sent_to: .., signature: .. }}",
            self.content,
            self.route
        )
    }
}

impl Debug for SignedMessage {
    fn fmt(&self, formatter: &mut Formatter) -> fmt::Result {
        write!(
            formatter,
            "SignedMessage {{ content: {:?}, sending nodes: {:?}, signatures: {:?} }}",
            self.content,
            self.src_sections,
            self.signatures.keys().collect_vec()
        )
    }
}

impl Debug for MessageContent {
    fn fmt(&self, formatter: &mut Formatter) -> fmt::Result {
        use self::MessageContent::*;
        match *self {
            Relocate { ref message_id } => write!(formatter, "Relocate {{ {:?} }}", message_id),
            ExpectCandidate {
                ref old_public_info,
                ref old_client_auth,
                ref message_id,
            } => {
                write!(
                    formatter,
                    "ExpectCandidate {{ {:?}, {:?}, {:?} }}",
                    old_public_info,
                    old_client_auth,
                    message_id
                )
            }
            ConnectionInfoRequest {
                ref pub_info,
                ref msg_id,
                ..
            } => {
                write!(
                    formatter,
                    "ConnectionInfoRequest {{ {:?}, {:?}, .. }}",
                    pub_info,
                    msg_id
                )
            }
            ConnectionInfoResponse {
                ref pub_info,
                ref msg_id,
                ..
            } => {
                write!(
                    formatter,
                    "ConnectionInfoResponse {{ {:?}, {:?}, .. }}",
                    pub_info,
                    msg_id
                )
            }
            RelocateResponse {
                ref target_interval,
                ref section,
                ref message_id,
            } => {
                write!(
                    formatter,
                    "RelocateResponse {{ {:?}, {:?}, {:?} }}",
                    target_interval,
                    section,
                    message_id
                )
            }
            SectionUpdate {
                ref versioned_prefix,
                ref members,
            } => {
                write!(
                    formatter,
                    "SectionUpdate {{ {:?}, {:?} }}",
                    versioned_prefix,
                    members
                )
            }
            SectionSplit(ref ver_pfx, ref joining_node) => {
                write!(formatter, "SectionSplit({:?}, {:?})", ver_pfx, joining_node)
            }
            OwnSectionMerge(ref sections) => write!(formatter, "OwnSectionMerge({:?})", sections),
            OtherSectionMerge(ref section, ref version) => {
                write!(formatter, "OtherSectionMerge({:?}, {:?})", section, version)
            }
            Ack(ack, priority) => write!(formatter, "Ack({:?}, {})", ack, priority),
            UserMessagePart {
                hash,
                part_count,
                part_index,
                priority,
                cacheable,
                ..
            } => {
                write!(
                    formatter,
                    "UserMessagePart {{ {}/{}, priority: {}, cacheable: {}, \
                 {:02x}{:02x}{:02x}.. }}",
                    part_index + 1,
                    part_count,
                    priority,
                    cacheable,
                    hash[0],
                    hash[1],
                    hash[2]
                )
            }
            AcceptAsCandidate {
                ref old_public_info,
                ref old_client_auth,
                ref target_interval,
                ref message_id,
            } => {
                write!(
                    formatter,
                    "AcceptAsCandidate {{ {:?}, {:?}, {:?}, {:?} }}",
                    old_public_info,
                    old_client_auth,
                    target_interval,
                    message_id
                )
            }
            CandidateApproval {
                ref new_public_info,
                ref new_client_auth,
                ref sections,
            } => {
                write!(
                    formatter,
                    "CandidateApproval {{ new: {:?}, client: {:?}, sections: {:?} }}",
                    new_public_info,
                    new_client_auth,
                    sections
                )
            }
            NodeApproval { ref sections } => write!(formatter, "NodeApproval {{ {:?} }}", sections),
        }
    }
}

#[derive(Ord, PartialOrd, Eq, PartialEq, Clone, Debug, Hash, Serialize, Deserialize)]
/// A user-visible message: a `Request` or `Response`.
pub enum UserMessage {
    /// A user-visible request message.
    Request(Request),
    /// A user-visible response message.
    Response(Response),
}

impl UserMessage {
    /// Splits up the message into smaller `MessageContent` parts, which can individually be sent
    /// and routed, and then be put back together by the receiver.
    pub fn to_parts(&self, priority: u8) -> Result<Vec<MessageContent>, RoutingError> {
        let payload = serialise(self)?;
        let hash = sha3_256(&payload);
        let msg_id = *self.message_id();
        let len = payload.len();
        let part_count = (len + MAX_PART_LEN - 1) / MAX_PART_LEN;

        Ok(
            (0..part_count)
                .map(|i| {
                    MessageContent::UserMessagePart {
                        hash,
                        msg_id,
                        part_count: part_count as u32,
                        part_index: i as u32,
                        cacheable: self.is_cacheable(),
                        payload: payload[(i * len / part_count)..((i + 1) * len / part_count)]
                            .to_vec(),
                        priority,
                    }
                })
                .collect(),
        )
    }

    /// Puts the given parts of a serialised message together and verifies that it matches the
    /// given hash code. If it does, returns the `UserMessage`.
    pub fn from_parts<'a, I: Iterator<Item = &'a Vec<u8>>>(
        hash: Digest256,
        parts: I,
    ) -> Result<UserMessage, RoutingError> {
        let mut payload = Vec::new();
        for part in parts {
            payload.extend_from_slice(part);
        }
        let user_msg = deserialise(&payload[..])?;
        if hash != sha3_256(&payload) {
            Err(RoutingError::HashMismatch)
        } else {
            Ok(user_msg)
        }
    }

    /// Returns an event indicating that this message was received with the given source and
    /// destination authorities.
    pub fn into_event(self, src: Authority, dst: Authority) -> Event {
        match self {
            UserMessage::Request(request) => Event::Request {
                request: request,
                src: src,
                dst: dst,
            },
            UserMessage::Response(response) => Event::Response {
                response: response,
                src: src,
                dst: dst,
            },
        }
    }

    /// The unique message ID of this `UserMessage`.
    pub fn message_id(&self) -> &MessageId {
        match *self {
            UserMessage::Request(ref request) => request.message_id(),
            UserMessage::Response(ref response) => response.message_id(),
        }
    }

    fn is_cacheable(&self) -> bool {
        match *self {
            UserMessage::Request(ref request) => request.is_cacheable(),
            UserMessage::Response(ref response) => response.is_cacheable(),
        }
    }
}

/// This assembles `UserMessage`s from `UserMessagePart`s.
/// It maps `(hash, part_count)` of an incoming `UserMessage` to the map containing
/// all `UserMessagePart`s that have already arrived, by `part_index`.
pub struct UserMessageCache(LruCache<(Digest256, u32), BTreeMap<u32, Vec<u8>>>);

impl UserMessageCache {
    pub fn with_expiry_duration(duration: Duration) -> Self {
        UserMessageCache(LruCache::with_expiry_duration(duration))
    }

    /// Adds the given one to the cache of received message parts, returning a `UserMessage` if the
    /// given part was the last missing piece of it.
    pub fn add(
        &mut self,
        hash: Digest256,
        part_count: u32,
        part_index: u32,
        payload: Vec<u8>,
    ) -> Option<UserMessage> {
        {
            let entry = self.0.entry((hash, part_count)).or_insert_with(
                BTreeMap::new,
            );
            if entry.insert(part_index, payload).is_some() {
                debug!(
                    "Duplicate UserMessagePart {}/{} with hash {:02x}{:02x}{:02x}.. \
                     added to cache.",
                    part_index + 1,
                    part_count,
                    hash[0],
                    hash[1],
                    hash[2]
                );
            }

            if entry.len() as u32 != part_count {
                return None;
            }
        }

        self.0.remove(&(hash, part_count)).and_then(|part_map| {
            UserMessage::from_parts(hash, part_map.values()).ok()
        })
    }
}

#[cfg(test)]
mod tests {
    use super::*;
    use data::ImmutableData;
    use full_info::FullInfo;
    use maidsafe_utilities::serialisation::serialise;
    use rand;
    use routing_table::{Authority, Prefix};
    use rust_sodium::crypto::sign;
    use std::collections::BTreeSet;
    use std::iter;
    use tiny_keccak::sha3_256;
    use types::MessageId;
    use xor_name::XorName;

    #[test]
    fn signed_message_check_integrity() {
        let group_size = 1000;
        let name: XorName = rand::random();
        let full_info = FullInfo::node_new(1u8);
        let routing_message = RoutingMessage {
            src: Authority::Client {
                client_info: *full_info.public_info(),
                proxy_node_name: name,
            },
            dst: Authority::ClientManager(name),
            content: MessageContent::SectionSplit(Prefix::new(0, name).with_version(0), name),
        };
        let senders = iter::empty().collect();
        let signed_message_result =
            SignedMessage::new(routing_message.clone(), &full_info, senders);

        let mut signed_message = unwrap!(signed_message_result);

        assert_eq!(routing_message, *signed_message.routing_message());
        assert_eq!(1, signed_message.signatures.len());
        assert_eq!(
            Some(full_info.public_info()),
            signed_message.signatures.keys().next()
        );

        unwrap!(signed_message.check_integrity(group_size));

        let full_info = FullInfo::node_new(1u8);
        let bytes_to_sign = unwrap!(serialise(&(&routing_message, full_info.public_info())));
        let signature = sign::sign_detached(&bytes_to_sign, full_info.secret_sign_key());

        signed_message.signatures = iter::once((*full_info.public_info(), signature)).collect();

        // Invalid because it's not signed by the sender:
        assert!(signed_message.check_integrity(group_size).is_err());
        // However, the signature itself should be valid:
        assert!(signed_message.has_enough_sigs(group_size));
    }

    #[test]
    fn msg_signatures() {
        let group_size = 8;

        let full_info_0 = FullInfo::node_new(1u8);
        let prefix = Prefix::new(0, full_info_0.public_info().name());
        let full_info_1 = FullInfo::node_new(1u8);
        let full_info_2 = FullInfo::node_new(1u8);
        let irrelevant_full_info = FullInfo::node_new(1u8);
        let data_bytes: Vec<u8> = (0..10).collect();
        let data = ImmutableData::new(data_bytes);
        let user_msg = UserMessage::Request(Request::PutIData {
            data: data,
            msg_id: MessageId::new(),
        });
        let parts = unwrap!(user_msg.to_parts(1));
        assert_eq!(1, parts.len());
        let part = parts[0].clone();
        let name: XorName = rand::random();
        let routing_message = RoutingMessage {
            src: Authority::ClientManager(name),
            dst: Authority::ClientManager(name),
            content: part,
        };

        let src_sections = vec![
            SectionList::from(
                prefix,
                vec![
                    *full_info_0.public_info(),
                    *full_info_1.public_info(),
                    *full_info_2.public_info(),
                ]
            ),
        ];
        let mut signed_msg = unwrap!(SignedMessage::new(
            routing_message,
            &full_info_0,
            src_sections,
        ));
        assert_eq!(signed_msg.signatures.len(), 1);

        // Try to add a signature which will not correspond to an ID from the sending nodes.
        let irrelevant_sig = match unwrap!(signed_msg.routing_message().to_signature(
            irrelevant_full_info.secret_sign_key(),
        )) {
            DirectMessage::MessageSignature(_, sig) => {
                signed_msg.add_signature(*irrelevant_full_info.public_info(), sig);
                sig
            }
            msg => panic!("Unexpected message: {:?}", msg),
        };
        assert_eq!(signed_msg.signatures.len(), 1);
        assert!(!signed_msg.signatures.contains_key(
            irrelevant_full_info.public_info(),
        ));
        assert!(!signed_msg.check_fully_signed(group_size));

        // Add a valid signature for ID 1 and an invalid one for ID 2
        match unwrap!(signed_msg.routing_message().to_signature(
            full_info_1.secret_sign_key(),
        )) {
            DirectMessage::MessageSignature(hash, sig) => {
                let serialised_msg = unwrap!(serialise(signed_msg.routing_message()));
                assert_eq!(hash, sha3_256(&serialised_msg));
                signed_msg.add_signature(*full_info_1.public_info(), sig);
            }
            msg => panic!("Unexpected message: {:?}", msg),
        }
        let bad_sig = sign::Signature([0; sign::SIGNATUREBYTES]);
        signed_msg.add_signature(*full_info_2.public_info(), bad_sig);
        assert_eq!(signed_msg.signatures.len(), 3);
        assert!(signed_msg.check_fully_signed(group_size));

        // Check the bad signature got removed (by check_fully_signed) properly.
        assert_eq!(signed_msg.signatures.len(), 2);
        assert!(!signed_msg.signatures.contains_key(
            full_info_2.public_info(),
        ));

        // Check an irrelevant signature can't be added.
        signed_msg.add_signature(*irrelevant_full_info.public_info(), irrelevant_sig);
        assert_eq!(signed_msg.signatures.len(), 2);
        assert!(!signed_msg.signatures.contains_key(
            irrelevant_full_info.public_info(),
        ));
    }

    #[test]
    fn hop_message_verify() {
        let name: XorName = rand::random();
        let routing_message = RoutingMessage {
            src: Authority::ClientManager(name),
            dst: Authority::ClientManager(name),
            content: MessageContent::SectionSplit(Prefix::new(0, name).with_version(1), name),
        };
        let full_info = FullInfo::node_new(1u8);
        let senders = iter::empty().collect();
        let signed_message_result =
            SignedMessage::new(routing_message.clone(), &full_info, senders);
        let signed_message = unwrap!(signed_message_result);

        let (public_signing_key, secret_sign_key) = sign::gen_keypair();
        let hop_message_result =
            HopMessage::new(signed_message.clone(), 0, BTreeSet::new(), &secret_sign_key);

        let hop_message = unwrap!(hop_message_result);

        assert_eq!(signed_message, hop_message.content);

        assert!(hop_message.verify(&public_signing_key).is_ok());

        let (public_signing_key, _) = sign::gen_keypair();
        assert!(hop_message.verify(&public_signing_key).is_err());
    }

    #[test]
    fn user_message_parts() {
        let data_bytes: Vec<u8> = (0..(MAX_PART_LEN * 2)).map(|i| i as u8).collect();
        let data = ImmutableData::new(data_bytes);
        let user_msg = UserMessage::Request(Request::PutIData {
            data: data,
            msg_id: MessageId::new(),
        });
        let msg_hash = sha3_256(&unwrap!(serialise(&user_msg)));
        let parts = unwrap!(user_msg.to_parts(42));
        assert_eq!(parts.len(), 3);
        let payloads: Vec<Vec<u8>> = parts
            .into_iter()
            .enumerate()
            .map(|(i, msg)| match msg {
                MessageContent::UserMessagePart {
                    hash,
                    msg_id,
                    part_count,
                    part_index,
                    payload,
                    priority,
                    cacheable,
                } => {
                    assert_eq!(msg_hash, hash);
                    assert_eq!(user_msg.message_id(), &msg_id);
                    assert_eq!(3, part_count);
                    assert_eq!(i, part_index as usize);
                    assert_eq!(42, priority);
                    assert!(!cacheable);
                    payload
                }
                msg => panic!("Unexpected message {:?}", msg),
            })
            .collect();
        let deserialised_user_msg = unwrap!(UserMessage::from_parts(msg_hash, payloads.iter()));
        assert_eq!(user_msg, deserialised_user_msg);
    }
}<|MERGE_RESOLUTION|>--- conflicted
+++ resolved
@@ -132,25 +132,14 @@
         /// Client authority from after relocation.
         new_client_auth: Authority,
     },
-<<<<<<< HEAD
-    /// Sent from a node that needs a tunnel to be able to connect to the given peer.
+    /// Sent from a node that needs a tunnel to be able to connect to the given node.
     TunnelRequest(PublicInfo),
-=======
-    /// Sent from a node that needs a tunnel to be able to connect to the given node.
-    TunnelRequest(PublicId),
->>>>>>> 22803834
     /// Sent as a response to `TunnelRequest` if the node can act as a tunnel.
     TunnelSuccess(PublicInfo),
     /// Sent as a response to `TunnelSuccess` if the node is selected to act as a tunnel.
-<<<<<<< HEAD
     TunnelSelect(PublicInfo),
-    /// Sent from a tunnel node to indicate that the given peer has disconnected.
+    /// Sent from a tunnel node to indicate that the given node has disconnected.
     TunnelClosed(PublicInfo),
-=======
-    TunnelSelect(PublicId),
-    /// Sent from a tunnel node to indicate that the given node has disconnected.
-    TunnelClosed(PublicId),
->>>>>>> 22803834
     /// Sent to a tunnel node to indicate the tunnel is not needed any more.
     TunnelDisconnect(PublicInfo),
     /// Request a proof to be provided by the joining node.
