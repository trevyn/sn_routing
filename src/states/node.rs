--- conflicted
+++ resolved
@@ -15,11 +15,7 @@
 // Please review the Licences for the specific language governing permissions and limitations
 // relating to use of the SAFE Network Software.
 
-<<<<<<< HEAD
-use super::common::{Base, Bootstrapped, USER_MSG_CACHE_EXPIRY_DURATION_SECS};
-=======
 use ::QUORUM;
->>>>>>> 3652b221
 use ack_manager::{ACK_TIMEOUT_SECS, Ack, AckManager};
 use action::Action;
 use cache::Cache;
@@ -58,6 +54,7 @@
 use std::collections::BTreeMap;
 use std::fmt::{Debug, Formatter};
 use std::time::{Duration, Instant};
+use super::common::{Base, Bootstrapped, USER_MSG_CACHE_EXPIRY_DURATION_SECS};
 use timer::Timer;
 use tunnels::Tunnels;
 use types::MessageId;
@@ -610,9 +607,9 @@
                 return self.handle_signed_message(signed_msg, route, hop, &BTreeSet::new());
             }
         } else {
-            debug!("{:?} Received message signature from unknown peer {:?}",
-                   self,
-                   peer_id);
+            warn!("{:?} Received message signature from unknown peer {:?}",
+                  self,
+                  peer_id);
         }
         Ok(())
     }
@@ -639,10 +636,10 @@
         let section = match self.get_section_list(&prefix) {
             Ok(section) => section,
             Err(err) => {
-                debug!("{:?} Error getting section list for {:?}: {:?}",
-                       self,
-                       prefix,
-                       err);
+                warn!("{:?} Error getting section list for {:?}: {:?}",
+                      self,
+                      prefix,
+                      err);
                 return;
             }
         };
