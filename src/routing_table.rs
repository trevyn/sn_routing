// Copyright 2015 MaidSafe.net limited.
//
// This SAFE Network Software is licensed to you under (1) the MaidSafe.net Commercial License,
// version 1.0 or later, or (2) The General Public License (GPL), version 3, depending on which
// licence you accepted on initial access to the Software (the "Licences").
//
// By contributing code to the SAFE Network Software, or to this project generally, you agree to be
// bound by the terms of the MaidSafe Contributor Agreement, version 1.0.  This, along with the
// Licenses can be found in the root directory of this project at LICENSE, COPYING and CONTRIBUTOR.
//
// Unless required by applicable law or agreed to in writing, the SAFE Network Software distributed
// under the GPL Licence is distributed on an "AS IS" BASIS, WITHOUT WARRANTIES OR CONDITIONS OF ANY
// KIND, either express or implied.
//
// Please review the Licences for the specific language governing permissions and limitations
// relating to use of the SAFE Network Software.

// Defines the number of contacts which should be returned by the `target_nodes` function for a
// target which is outwith our close group and is not a contact in the table.
pub const PARALLELISM: usize = 4;

// Defines the target max number of contacts per bucket.  This is not a hard limit; buckets can
// exceed this size if required.
const BUCKET_SIZE: usize = 1;

// Defines the target max number of contacts for the whole routing table.  This is not a hard limit;
// the table size can exceed this size if required.
const OPTIMAL_TABLE_SIZE: usize = 64;

#[derive(Clone, Debug, PartialEq, Eq)]
pub struct NodeInfo {
    pub public_id: ::id::PublicId,
    pub connections: Vec<::crust::Connection>,
}

impl NodeInfo {
    pub fn new(public_id: ::id::PublicId, connections: Vec<::crust::Connection>) -> NodeInfo {
        NodeInfo {
            public_id: public_id,
            connections: connections,
        }
    }

    pub fn name(&self) -> &::NameType {
        self.public_id.name()
    }

    fn make_sort_predicate(target: ::NameType)
                           -> Box<FnMut(&NodeInfo, &NodeInfo) -> ::std::cmp::Ordering> {
        Box::new(move |lhs: &NodeInfo, rhs: &NodeInfo| {
            match ::name_type::closer_to_target(lhs.name(), rhs.name(), &target) {
                true => ::std::cmp::Ordering::Less,
                false => ::std::cmp::Ordering::Greater,
            }
        })
    }
}



// The RoutingTable class is used to maintain a list of contacts to which the node is connected.
pub struct RoutingTable {
    nodes: Vec<NodeInfo>,
    our_name: ::NameType,
    sorter: Box<FnMut(&NodeInfo, &NodeInfo) -> ::std::cmp::Ordering>,
}

impl RoutingTable {
    pub fn new(our_name: &::NameType) -> RoutingTable {
        RoutingTable {
            nodes: vec![],
            our_name: our_name.clone(),
            sorter: NodeInfo::make_sort_predicate(our_name.clone()),
        }
    }

    // Adds a contact to the routing table.  If the contact is added, the first return arg is true,
    // otherwise false.  If adding the contact caused another contact to be dropped, the dropped
    // one is returned in the second field, otherwise the optional field is empty.  The following
    // steps are used to determine whether to add the new contact or not:
    //
    // 1 - if the contact is ourself, or doesn't have a valid public key, or is already in the
    //     table, it will not be added (N.B. to append a new connection to an existing contact's
    //     entry, use the `add_connection` function)
    // 2 - if the routing table is not full (len() < OPTIMAL_TABLE_SIZE), the contact will be added
    // 3 - if the contact is within our close group, it will be added
    // 4 - if we can find a candidate for removal (a contact in a bucket with more than BUCKET_SIZE
    //     contacts, which is also not within our close group), and if the new contact will fit in
    //     a bucket closer to our own bucket, then we add the new contact.
    pub fn add_node(&mut self, their_info: NodeInfo) -> (bool, Option<NodeInfo>) {
        if self.our_name == *their_info.name() {
            return (false, None)
        }

        if self.has_node(their_info.name()) {
            debug!("Routing table {:?} has node {:?}. not adding", self.nodes, their_info);
            return (false, None)
        }

        if self.nodes.len() < OPTIMAL_TABLE_SIZE {
            self.push_back_then_sort(their_info);
            return (true, None)
        }

        if ::name_type::closer_to_target(their_info.name(),
                                         self.nodes[::types::GROUP_SIZE].name(),
                                         &self.our_name) {
            self.push_back_then_sort(their_info);
            return match self.find_candidate_for_removal() {
                None => (true, None),
                Some(node_index) => (true, Some(self.nodes.remove(node_index))),
            }
        }

        let removal_node_index = self.find_candidate_for_removal();
        if self.new_node_is_better_than_existing(their_info.name(), removal_node_index) {
            // safe to unwrap since new_node_is_better_than_existing has returned true
            let removal_node = self.nodes.remove(unwrap_option!(removal_node_index, ""));
            self.push_back_then_sort(their_info);
            return (true, Some(removal_node))
        }

        (false, None)
    }

<<<<<<< HEAD
    // Adds a connection to an existing entry.  Should be called after `has_node`.
    pub fn add_connection(&mut self, their_name: &::NameType, connection: ::crust::Connection) {
        use itertools::Itertools;
        match self.nodes.iter_mut().find(|node_info| node_info.name() == their_name) {
=======
    // Adds a connection to an existing entry.  Should be called after `has_node`. The return
    // indicates if the given connection was added to an existing NodeInfo.
    pub fn add_connection(&mut self, their_name: &NameType, connection: Connection) -> bool {
        match self.routing_table.iter_mut().find(|node_info| node_info.name() == their_name) {
>>>>>>> 31154713
            Some(mut node_info) => {
                if node_info.connections.iter().any(|elt| *elt == connection) {
                    return false
                }

                node_info.connections.push(connection);
                true
            },
            None => {
                error!("The NodeInfo should already exist here.");
                false
            },
        }
    }

    // This is used to check whether it is worthwhile trying to connect to the peer with a view to
    // adding the contact to our routing table, i.e. would this contact improve our table.  The
    // checking procedure is the same as for `add_node`, except for the lack of a public key to
    // check in step 1.
<<<<<<< HEAD
    pub fn want_to_add(&self, their_name: &::NameType) -> bool {
        if self.our_name == *their_name {
            return false
        }
        if self.has_node(their_name) {
            return false
        }
        if self.nodes.len() < OPTIMAL_TABLE_SIZE {
=======
    pub fn want_to_add(&self, their_name: &NameType) -> bool {
        if self.our_name == *their_name || self.has_node(their_name)  {
            return false
        }

        if self.routing_table.len() < OPTIMAL_TABLE_SIZE {
>>>>>>> 31154713
            return true
        }
        let group_len = ::types::GROUP_SIZE - 1;
        if ::name_type::closer_to_target(their_name, self.nodes[group_len].name(), &self.our_name) {
            return true
        }
        self.new_node_is_better_than_existing(&their_name, self.find_candidate_for_removal())
    }

    // This unconditionally removes the contact from the table.
    pub fn drop_node(&mut self, node_to_drop: &::NameType) {
        self.nodes.retain(|node_info| node_info.name() != node_to_drop);
    }

    // This should be called when Crust notifies us that a connection has dropped.  If the
    // affected entry has no connections after removing this one, the entry is removed from the
    // routing table and its name is returned.  If the entry still has at least one connection, or
    // an entry cannot be found for 'lost_connection', the function returns 'None'.
    pub fn drop_connection(&mut self, lost_connection: &::crust::Connection) -> Option<::NameType> {
        let remove_connection = |node_info: &mut NodeInfo| {
            if let Some(index) = node_info.connections
                                          .iter()
                                          .position(|connection| connection == lost_connection) {
                let _ = node_info.connections.remove(index);
                true
            } else {
                false
            }
        };
        if let Some(node_index) = self.nodes.iter_mut().position(remove_connection) {
            if self.nodes[node_index].connections.is_empty() {
               return Some(self.nodes.remove(node_index).name().clone())
            }
        }
        None
    }

    // This returns a collection of contacts to which a message should be sent onwards.  It will
    // return all of our close group (comprising 'GROUP_SIZE' contacts) if the closest one to the
    // target is within our close group.  If not, it will return either the 'PARALLELISM' closest
    // contacts to the target or a single contact if 'target' is the name of a contact in the table.
    pub fn target_nodes(&self, target: &::NameType) -> Vec<NodeInfo> {
        //if in range of close_group send to all close_group
        if self.is_close(target) {
            return self.our_close_group()
        }

        // if not in close group but connected then send direct
        if let Some(ref found) = self.nodes.iter().find(|ref node| node.name() == target) {
            return vec![(*found).clone()]
        }

        // not in close group or routing table so send to closest known nodes up to parallelism
        // count
        let mut target_nodes = self.nodes.clone();
        target_nodes.sort_by(&mut *NodeInfo::make_sort_predicate(target.clone()));
        target_nodes.into_iter().take(PARALLELISM).collect()
    }

    // This returns our close group, i.e. the 'GROUP_SIZE' contacts closest to our name (or the
    // entire table if we hold less than 'GROUP_SIZE' contacts in total) sorted by closeness to us.
    pub fn our_close_group(&self) -> Vec<NodeInfo> {
        self.nodes.iter().take(::types::GROUP_SIZE).cloned().collect()
    }

    // This returns true if the provided name is closer than or equal to the furthest node in our
    // close group. If the routing table contains less than GROUP_SIZE nodes, then every address is
    // considered to be close.
<<<<<<< HEAD
    pub fn is_close(&self, name: &::NameType) -> bool {
        if self.nodes.len() < ::types::GROUP_SIZE {
            return true
        }
        let furthest_close_node = self.nodes[::types::GROUP_SIZE - 1].clone();
        ::name_type::closer_to_target_or_equal(name, furthest_close_node.name(), &self.our_name)
=======
    pub fn is_close(&self, name: &NameType) -> bool {
        match self.routing_table.iter().nth(::types::GROUP_SIZE - 1) {
            Some(node) => closer_to_target_or_equal(&name, &node.name(), &self.our_name),
            None => true
        }

>>>>>>> 31154713
    }

    pub fn len(&self) -> usize {
        self.nodes.len()
    }

<<<<<<< HEAD
    pub fn our_name(&self) -> &::NameType {
=======
    pub fn is_empty(&self) -> bool {
        self.routing_table.is_empty()
    }

    pub fn our_name(&self) -> &NameType {
>>>>>>> 31154713
        &self.our_name
    }

    pub fn has_node(&self, name: &::NameType) -> bool {
        self.nodes.iter().any(|node_info| node_info.name() == name)
    }

    // This effectively reverse iterates through all non-empty buckets (i.e. starts at furthest
    // bucket from us) checking for overfilled ones and returning the table index of the furthest
    // contact within that bucket.  No contacts within our close group will be considered.  If the
    // table size is below OPTIMAL_TABLE_SIZE, this will return None.
    fn find_candidate_for_removal(&self) -> Option<usize> {
        assert!(self.nodes.len() >= OPTIMAL_TABLE_SIZE);

        let mut number_in_bucket = 0usize;
        let mut current_bucket = 0usize;

        // Start iterating from the end, i.e. the furthest from our ID.
        let mut counter = self.nodes.len() - 1;
        let mut furthest_in_this_bucket = counter;

        // Stop iterating at our furthest close group member since we won't remove any peer in our
        // close group
        let finish = ::types::GROUP_SIZE;

        while counter >= finish {
            let bucket_index = self.bucket_index(self.nodes[counter].name());

            // If we're entering a new bucket, reset details.
            if bucket_index != current_bucket {
                current_bucket = bucket_index;
                number_in_bucket = 0;
                furthest_in_this_bucket = counter;
            }

            // Check for an excess of contacts in this bucket.
            number_in_bucket += 1;
            if number_in_bucket > BUCKET_SIZE {
                break;
            }

            counter -= 1;
        }

        if counter < finish {
            None
        } else {
            Some(furthest_in_this_bucket)
        }
    }

    // This is equivalent to the common leading bits of `self.our_name` and `name` where "leading
    // bits" means the most significant bits.
<<<<<<< HEAD
    fn bucket_index(&self, name: &::NameType) -> usize {
        for byte_index in 0..::NAME_TYPE_LEN {
            if self.our_name.0[byte_index] != name.0[byte_index] {
                return (byte_index * 8) + match self.our_name.0[byte_index] ^ name.0[byte_index] {
                    1 => 7,
                    2 | 3 => 6,
                    4...7 => 5,
                    8...15 => 4,
                    16...31 => 3,
                    32...63 => 2,
                    64...127 => 1,
                    128...255 => 0,
                    _ => unreachable!(),
                }
            }
        }
        ::NAME_TYPE_LEN * 8
=======
    fn bucket_index(&self, name: &NameType) -> usize {
        self.our_name.bucket_distance(name)
>>>>>>> 31154713
    }

    fn push_back_then_sort(&mut self, node_info: NodeInfo) {
        {  // Try to find and update an existing entry
            if let Some(mut entry) = self.nodes
                                         .iter_mut()
                                         .find(|element| element.name() == node_info.name()) {
                entry.connections.extend(node_info.connections);
                return
            }
        }
        // We didn't find an existing entry, so insert a new one
        self.nodes.push(node_info);
        self.nodes.sort_by(&mut *self.sorter);
    }

    // Returns true if 'removal_node_index' is Some and the new node is in a closer bucket than the
    // removal candidate.
    fn new_node_is_better_than_existing(&self,
                                        new_node: &::NameType,
                                        removal_node_index: Option<usize>)
                                        -> bool {
        match removal_node_index {
            Some(index) => {
                let removal_node = &self.nodes[index];
                self.bucket_index(new_node) > self.bucket_index(removal_node.name())
            },
            None => false,
        }
    }
}



#[cfg(test)]
mod test {
    extern crate bit_vec;
    use super::{RoutingTable, NodeInfo, OPTIMAL_TABLE_SIZE, PARALLELISM};

    enum ContactType {
        Far,
        Mid,
        Close,
    }

    struct Bucket {
        far_contact: ::NameType,
        mid_contact: ::NameType,
        close_contact: ::NameType,
    }

    impl Bucket {
        fn new(farthest_from_tables_own_name: ::NameType, index: usize) -> Bucket {
            Bucket {
                far_contact: Self::get_contact(&farthest_from_tables_own_name, index,
                                               ContactType::Far),
                mid_contact: Self::get_contact(&farthest_from_tables_own_name, index,
                                               ContactType::Mid),
                close_contact: Self::get_contact(&farthest_from_tables_own_name, index,
                                                 ContactType::Close),
            }
        }
        fn get_contact(farthest_from_tables_own_name: &::NameType,
                       index: usize,
                       contact_type: ContactType)
                       -> ::NameType {
            let mut binary_name =
                self::bit_vec::BitVec::from_bytes(&farthest_from_tables_own_name.0);
            if index > 0 {
                for i in 0..index {
                    let bit = unwrap_option!(binary_name.get(i), "");
                    binary_name.set(i, !bit);
                }
            }

            match contact_type {
                ContactType::Mid => {
                    let bit_num = binary_name.len() - 1;
                    let bit = unwrap_option!(binary_name.get(bit_num), "");
                    binary_name.set(bit_num, !bit);
                }
                ContactType::Close => {
                    let bit_num = binary_name.len() - 2;
                    let bit = unwrap_option!(binary_name.get(bit_num), "");
                    binary_name.set(bit_num, !bit);
                }
                ContactType::Far => {}
            };

            ::NameType(::types::slice_as_u8_64_array(&binary_name.to_bytes()[..]))
        }

    }

    struct TestEnvironment {
        table: RoutingTable,
        buckets: Vec<Bucket>,
        node_info: NodeInfo,
        initial_count: usize,
        added_names: Vec<::NameType>,
    }

    impl TestEnvironment {
        fn new() -> TestEnvironment {
            let node_info = create_random_node_info();
            TestEnvironment {
                table: RoutingTable::new(node_info.name()),
                buckets: initialise_buckets(node_info.name()),
                node_info: node_info,
                initial_count: (::rand::random::<usize>() % (::types::GROUP_SIZE - 1)) + 1,
                added_names: Vec::new(),
            }
        }

        fn partially_fill_table(&mut self) {
            for i in 0..self.initial_count {
                self.node_info.public_id.set_name(self.buckets[i].mid_contact);
                self.added_names.push(self.node_info.name().clone());
                assert!(self.table.add_node(self.node_info.clone()).0);
            }

            assert_eq!(self.initial_count, self.table.len());
            assert!(are_nodes_sorted(&self.table), "Nodes are not sorted");
        }

        fn complete_filling_table(&mut self) {
            for i in self.initial_count..OPTIMAL_TABLE_SIZE {
                self.node_info.public_id.set_name(self.buckets[i].mid_contact);
                self.added_names.push(self.node_info.name().clone());
                assert!(self.table.add_node(self.node_info.clone()).0);
            }

            assert_eq!(OPTIMAL_TABLE_SIZE, self.table.len());
            assert!(are_nodes_sorted(&self.table), "Nodes are not sorted");
        }

        fn public_id(&self, name: &::NameType) -> Option<::id::PublicId> {
            assert!(are_nodes_sorted(&self.table), "Nodes are not sorted");
            match self.table.nodes.iter().find(|node_info| node_info.name() == name) {
                Some(node) => Some(node.public_id.clone()),
                None => None,
            }
        }
    }

    fn initialise_buckets(name: &::NameType) -> Vec<Bucket> {
        let arr = [255u8; 64];
        let mut arr_res = [0u8; 64];
        for i in 0..64 {
            arr_res[i] = arr[i] ^ name.0[i];
        }

        let farthest_from_tables_own_name = ::NameType::new(arr_res);

        let mut buckets = Vec::new();
        for i in 0..100 {
            buckets.push(Bucket::new(farthest_from_tables_own_name.clone(), i));
            assert!(::name_type::closer_to_target(&buckets[i].mid_contact,
                                                  &buckets[i].far_contact,
                                                  name));
            assert!(::name_type::closer_to_target(&buckets[i].close_contact,
                                                  &buckets[i].mid_contact,
                                                  name));
            if i != 0 {
                assert!(::name_type::closer_to_target(&buckets[i].far_contact,
                                                      &buckets[i - 1].close_contact,
                                                      name));
            }
        }
        buckets
    }

    fn create_random_node_info() -> NodeInfo {
        let full_id = ::id::FullId::new();
        NodeInfo {
            public_id: full_id.public_id().clone(),
            connections: Vec::new(),
        }
    }

    fn create_random_routing_tables(num_of_tables: usize) -> Vec<RoutingTable> {
        use rand;
        let mut vector: Vec<RoutingTable> = Vec::with_capacity(num_of_tables);
        for _ in 0..num_of_tables {
            vector.push(RoutingTable::new(&rand::random()));
        }
        vector
    }

    fn are_nodes_sorted(routing_table: &RoutingTable) -> bool {
        if routing_table.nodes.len() < 2 {
            true
        } else {
            routing_table.nodes.windows(2).all(|window|
                ::name_type::closer_to_target(window[0].name(), window[1].name(),
                                              &routing_table.our_name))
        }
    }

    fn make_sort_predicate(target: ::NameType)
                           -> Box<FnMut(&::NameType, &::NameType) -> ::std::cmp::Ordering> {
        Box::new(move |lhs: &::NameType, rhs: &::NameType| {
            match ::name_type::closer_to_target(lhs, rhs, &target) {
                true => ::std::cmp::Ordering::Less,
                false => ::std::cmp::Ordering::Greater,
            }
        })
    }

    #[test]
    fn add_node() {
        let mut test = TestEnvironment::new();

        assert_eq!(test.table.len(), 0);

        // try with our name - should fail
        test.node_info.public_id.set_name(test.table.our_name);
        assert_eq!((false, None), test.table.add_node(test.node_info.clone()));
        assert_eq!(test.table.len(), 0);

        // add first contact
        test.node_info.public_id.set_name(test.buckets[0].far_contact);
        assert_eq!((true, None), test.table.add_node(test.node_info.clone()));
        assert_eq!(test.table.len(), 1);

        // try with the same contact - should fail
        assert_eq!((false, None), test.table.add_node(test.node_info.clone()));
        assert_eq!(test.table.len(), 1);

        // Add further 'OPTIMAL_TABLE_SIZE' - 1 contacts (should all succeed with no removals).  Set
        // this up so that bucket 0 (furthest) and bucket 1 have 3 contacts each and all others have
        // 0 or 1 contacts.

        // Bucket 0
        test.node_info.public_id.set_name(test.buckets[0].mid_contact);
        assert_eq!((true, None), test.table.add_node(test.node_info.clone()));
        assert_eq!(2, test.table.len());
        assert_eq!((false, None), test.table.add_node(test.node_info.clone()));
        assert_eq!(2, test.table.len());

        test.node_info.public_id.set_name(test.buckets[0].close_contact);
        assert_eq!((true, None), test.table.add_node(test.node_info.clone()));
        assert_eq!(3, test.table.len());
        assert_eq!((false, None), test.table.add_node(test.node_info.clone()));
        assert_eq!(3, test.table.len());

        // Bucket 1
        test.node_info.public_id.set_name(test.buckets[1].far_contact);
        assert_eq!((true, None), test.table.add_node(test.node_info.clone()));
        assert_eq!(4, test.table.len());
        assert_eq!((false, None), test.table.add_node(test.node_info.clone()));
        assert_eq!(4, test.table.len());

        test.node_info.public_id.set_name(test.buckets[1].mid_contact);
        assert_eq!((true, None), test.table.add_node(test.node_info.clone()));
        assert_eq!(5, test.table.len());
        assert_eq!((false, None), test.table.add_node(test.node_info.clone()));
        assert_eq!(5, test.table.len());

        test.node_info.public_id.set_name(test.buckets[1].close_contact);
        assert_eq!((true, None), test.table.add_node(test.node_info.clone()));
        assert_eq!(6, test.table.len());
        assert_eq!((false, None), test.table.add_node(test.node_info.clone()));
        assert_eq!(6, test.table.len());

        // Add remaining contacts
        for i in 2..(OPTIMAL_TABLE_SIZE - 4) {
            test.node_info.public_id.set_name(test.buckets[i].mid_contact);
            assert_eq!((true, None), test.table.add_node(test.node_info.clone()));
            assert_eq!(i + 5, test.table.len());
            assert_eq!((false, None), test.table.add_node(test.node_info.clone()));
            assert_eq!(i + 5, test.table.len());
        }

        // Check next 4 closer additions return 'buckets_[0].far_contact',
        // 'buckets_[0].mid_contact', 'buckets_[1].far_contact', and 'buckets_[1].mid_contact' as
        // dropped (in that order)
        let mut dropped: Vec<::NameType> = Vec::new();
        let optimal_len = OPTIMAL_TABLE_SIZE;
        for i in (optimal_len - 4)..optimal_len {
            test.node_info.public_id.set_name(test.buckets[i].mid_contact);
            let result_of_add = test.table.add_node(test.node_info.clone());
            assert!(result_of_add.0);
            dropped.push(unwrap_option!(result_of_add.1, "").name().clone());
            assert_eq!(OPTIMAL_TABLE_SIZE, test.table.len());
            assert_eq!((false, None), test.table.add_node(test.node_info.clone()));
            assert_eq!(OPTIMAL_TABLE_SIZE, test.table.len());
        }
        assert!(test.buckets[0].far_contact == dropped[0]);
        assert!(test.buckets[0].mid_contact == dropped[1]);
        assert!(test.buckets[1].far_contact == dropped[2]);
        assert!(test.buckets[1].mid_contact == dropped[3]);

        // Try to add far contacts again (should fail)
        for far_contact in dropped {
            test.node_info.public_id.set_name(far_contact);
            assert_eq!((false, None), test.table.add_node(test.node_info.clone()));
            assert_eq!(OPTIMAL_TABLE_SIZE, test.table.len());
        }

        // Add final close contact to push len() of table above OPTIMAL_TABLE_SIZE
        test.node_info.public_id.set_name(test.buckets[OPTIMAL_TABLE_SIZE].mid_contact);
        assert_eq!((true, None), test.table.add_node(test.node_info.clone()));
        assert_eq!(OPTIMAL_TABLE_SIZE + 1, test.table.len());
        assert_eq!((false, None), test.table.add_node(test.node_info.clone()));
        assert_eq!(OPTIMAL_TABLE_SIZE + 1, test.table.len());
    }

    #[test]
    fn add_connection() {
                                                                                                            // implement
    }

    #[test]
    fn want_to_add() {
        let mut test = TestEnvironment::new();

        // Try with our ID
        assert!(!test.table.want_to_add(&test.table.our_name));

        // Should return true for empty routing table
        assert!(test.table.want_to_add(&test.buckets[0].far_contact));

        // Add the first contact, and check it doesn't allow duplicates
        let mut new_node_0 = create_random_node_info();
        new_node_0.public_id.set_name(test.buckets[0].far_contact);
        assert!(test.table.add_node(new_node_0).0);
        assert!(!test.table.want_to_add(&test.buckets[0].far_contact));

        // Add further 'OPTIMAL_TABLE_SIZE' - 1 contact (should all succeed with no removals).  Set
        // this up so that bucket 0 (furthest) and bucket 1 have 3 contacts each and all others have
        // 0 or 1 contacts.

        let mut new_node_1 = create_random_node_info();
        new_node_1.public_id.set_name(test.buckets[0].mid_contact);
        assert!(test.table.want_to_add(new_node_1.name()));
        assert!(test.table.add_node(new_node_1).0);
        assert!(!test.table.want_to_add(&test.buckets[0].mid_contact));

        let mut new_node_2 = create_random_node_info();
        new_node_2.public_id.set_name(test.buckets[0].close_contact);
        assert!(test.table.want_to_add(new_node_2.name()));
        assert!(test.table.add_node(new_node_2).0);
        assert!(!test.table.want_to_add(&test.buckets[0].close_contact));

        let mut new_node_3 = create_random_node_info();
        new_node_3.public_id.set_name(test.buckets[1].far_contact);
        assert!(test.table.want_to_add(new_node_3.name()));
        assert!(test.table.add_node(new_node_3).0);
        assert!(!test.table.want_to_add(&test.buckets[1].far_contact));

        let mut new_node_4 = create_random_node_info();
        new_node_4.public_id.set_name(test.buckets[1].mid_contact);
        assert!(test.table.want_to_add(new_node_4.name()));
        assert!(test.table.add_node(new_node_4).0);
        assert!(!test.table.want_to_add(&test.buckets[1].mid_contact));

        let mut new_node_5 = create_random_node_info();
        new_node_5.public_id.set_name(test.buckets[1].close_contact);
        assert!(test.table.want_to_add(new_node_5.name()));
        assert!(test.table.add_node(new_node_5).0);
        assert!(!test.table.want_to_add(&test.buckets[1].close_contact));

        for i in 2..(OPTIMAL_TABLE_SIZE - 4) {
            let mut new_node = create_random_node_info();
            new_node.public_id.set_name(test.buckets[i].mid_contact);
            assert!(test.table.want_to_add(new_node.name()));
            assert!(test.table.add_node(new_node).0);
            assert!(!test.table.want_to_add(&test.buckets[i].mid_contact));
        }

        assert_eq!(OPTIMAL_TABLE_SIZE, test.table.nodes.len());

        let optimal_len = OPTIMAL_TABLE_SIZE;
        for i in (optimal_len - 4)..optimal_len {
            let mut new_node = create_random_node_info();
            new_node.public_id.set_name(test.buckets[i].mid_contact);
            assert!(test.table.want_to_add(new_node.name()));
            assert!(test.table.add_node(new_node).0);
            assert!(!test.table.want_to_add(&test.buckets[i].mid_contact));
            assert_eq!(OPTIMAL_TABLE_SIZE, test.table.nodes.len());
        }

        // Check for contacts again which are now not in the table
        assert!(!test.table.want_to_add(&test.buckets[0].far_contact));
        assert!(!test.table.want_to_add(&test.buckets[0].mid_contact));
        assert!(!test.table.want_to_add(&test.buckets[1].far_contact));
        assert!(!test.table.want_to_add(&test.buckets[1].mid_contact));

        // Check final close contact which would push len() of table above OPTIMAL_TABLE_SIZE
        assert!(test.table.want_to_add(&test.buckets[OPTIMAL_TABLE_SIZE].mid_contact));
    }

    #[test]
    fn drop_node() {
        use ::rand::Rng;

        // Check on empty table
        let mut test = TestEnvironment::new();

        assert_eq!(test.table.len(), 0);

        // Fill the table
        test.partially_fill_table();
        test.complete_filling_table();

        // Try with invalid Address
        test.table.drop_node(&::NameType::new([0u8; 64]));
        assert_eq!(OPTIMAL_TABLE_SIZE, test.table.len());

        // Try with our Name
        let drop_name = test.table.our_name.clone();
        test.table.drop_node(&drop_name);
        assert_eq!(OPTIMAL_TABLE_SIZE, test.table.len());

        // Try with Address of node not in table
        test.table.drop_node(&test.buckets[0].far_contact);
        assert_eq!(OPTIMAL_TABLE_SIZE, test.table.len());

        // Remove all nodes one at a time in random order
        let mut rng = ::rand::thread_rng();
        rng.shuffle(&mut test.added_names[..]);
        let mut len = test.table.len();
        for name in test.added_names {
            len -= 1;
            test.table.drop_node(&name);
            assert_eq!(len, test.table.len());
        }
    }

    #[test]
    fn drop_connection() {
                                                                                                            // implement
    }

    #[test]
    fn target_nodes() {
                                                                                                            // modernise
        use rand;
        let mut test = TestEnvironment::new();

        // Check on empty table
        let mut target_nodes = test.table.target_nodes(&rand::random());
        assert_eq!(target_nodes.len(), 0);

        // Partially fill the table with < GROUP_SIZE contacts
        test.partially_fill_table();

        // Check we get all contacts returned
        target_nodes = test.table.target_nodes(&rand::random());
        assert_eq!(test.initial_count, target_nodes.len());

        for i in 0..test.initial_count {
            let mut assert_checker = 0;
            for j in 0..target_nodes.len() {
                if *target_nodes[j].name() == test.buckets[i].mid_contact {
                    assert_checker = 1;
                    break;
                }
            }
            assert!(assert_checker == 1);
        }

        // Complete filling the table up to OPTIMAL_TABLE_SIZE contacts
        test.complete_filling_table();

        // Try with our ID (should return closest to us, i.e. buckets 63 to 32)
        target_nodes = test.table.target_nodes(&test.table.our_name);
        assert_eq!(::types::GROUP_SIZE, target_nodes.len());

        for i in ((OPTIMAL_TABLE_SIZE -
                   ::types::GROUP_SIZE)..
                   OPTIMAL_TABLE_SIZE - 1).rev() {
            let mut assert_checker = 0;
            for j in 0..target_nodes.len() {
                if *target_nodes[j].name() == test.buckets[i].mid_contact {
                    assert_checker = 1;
                    break;
                }
            }
            assert!(assert_checker == 1);
        }

        // Try with nodes far from us, first time *not* in table and second time *in* table (should
        // return 'PARALLELISM' contacts closest to target first time and the single actual target
        // the second time)
        let mut target: ::NameType;
        for count in 0..2 {
            for i in 0..(OPTIMAL_TABLE_SIZE -
                         ::types::GROUP_SIZE) {
                let (target, expected_len) = if count == 0 {
                    (test.buckets[i].far_contact.clone(), PARALLELISM)
                } else {
                    (test.buckets[i].mid_contact.clone(), 1)
                };
                target_nodes = test.table.target_nodes(&target);
                assert_eq!(expected_len, target_nodes.len());
                for i in 0..target_nodes.len() {
                    let mut assert_checker = 0;
                    for j in 0..test.added_names.len() {
                        if *target_nodes[i].name() == test.added_names[j] {
                            assert_checker = 1;
                            continue;
                        }
                    }
                    assert!(assert_checker == 1);
                }
            }
        }

        // Try with nodes close to us, first time *not* in table and second time *in* table (should
        // return GROUP_SIZE closest to target)
        for count in 0..2 {
            for i in (OPTIMAL_TABLE_SIZE -
                      ::types::GROUP_SIZE)..
                      OPTIMAL_TABLE_SIZE {
                target = if count == 0 {
                    test.buckets[i].close_contact.clone()
                } else {
                    test.buckets[i].mid_contact.clone()
                };
                target_nodes = test.table.target_nodes(&target);
                assert_eq!(::types::GROUP_SIZE, target_nodes.len());
                for i in 0..target_nodes.len() {
                    let mut assert_checker = 0;
                    for j in 0..test.added_names.len() {
                        if *target_nodes[i].name() == test.added_names[j] {
                            assert_checker = 1;
                            continue;
                        }
                    }
                    assert!(assert_checker == 1);
                }
            }
        }
    }


    #[test]
    fn our_close_group_test() {
                                                                                                    // unchecked - could be merged with one below?
        let mut test = TestEnvironment::new();
        assert!(test.table.our_close_group().is_empty());

        test.partially_fill_table();
        assert_eq!(test.initial_count, test.table.our_close_group().len());

        for i in 0..test.initial_count {
            assert!(test.table
                        .our_close_group()
                        .iter()
                        .filter(|node| *node.name() == test.buckets[i].mid_contact)
                        .count()
                        > 0);
        }

        test.complete_filling_table();
        assert_eq!(::types::GROUP_SIZE, test.table.our_close_group().len());

        for close_node in &test.table.our_close_group() {
            assert_eq!(1, test.added_names.iter().filter(|n| *n == close_node.name()).count());
        }
    }

    #[test]
    fn our_close_group_and_is_close() {
                                                                                                    // unchecked - could be merged with one above?
        // independent double verification of our_close_group()
        // this test verifies that the close group is returned sorted
        let full_id = ::id::FullId::new();
        let name = full_id.public_id().name();
        let mut routing_table = RoutingTable::new(name);

        let mut count: usize = 0;
        loop {
            let _ = routing_table.add_node(NodeInfo::new(
                ::id::FullId::new().public_id().clone(), vec![]));
            count += 1;
            if routing_table.len() >= OPTIMAL_TABLE_SIZE {
                break;
            }
            if count >= 2 * OPTIMAL_TABLE_SIZE {
                panic!("Routing table does not fill up.");
            }
        }
        let our_close_group: Vec<NodeInfo> = routing_table.our_close_group();
        assert_eq!(our_close_group.len(), ::types::GROUP_SIZE);
        let mut closer_name: ::NameType = name.clone();
        for close_node in &our_close_group {
            assert!(::name_type::closer_to_target(&closer_name, close_node.name(), name));
            assert!(routing_table.is_close(close_node.name()));
            closer_name = close_node.name().clone();
        }
        for node in &routing_table.nodes {
            if our_close_group.iter()
                              .filter(|close_node| close_node.name() == node.name())
                              .count() > 0 {
                assert!(routing_table.is_close(node.name()));
            } else {
                assert!(!routing_table.is_close(node.name()));
            }
        }
    }

    #[test]
    fn add_check_close_group_test() {
                                                                                                    // unchecked - could be merged with one above?
        let num_of_tables = 50usize;
        let mut tables = create_random_routing_tables(num_of_tables);
        let mut addresses: Vec<::NameType> = Vec::with_capacity(num_of_tables);

        for i in 0..num_of_tables {
            addresses.push(tables[i].our_name.clone());
            for j in 0..num_of_tables {
                let mut node_info = create_random_node_info();
                node_info.public_id.set_name(tables[j].our_name);
                let _ = tables[i].add_node(node_info);
            }
        }
        for it in tables.iter() {
            addresses.sort_by(&mut *make_sort_predicate(it.our_name.clone()));
            let mut groups = it.our_close_group();
            assert_eq!(groups.len(), ::types::GROUP_SIZE);

            // TODO(Spandan) vec.dedup does not compile - manually doing it
            if groups.len() > 1 {
                let mut new_end = 1usize;
                for i in 1..groups.len() {
                    if groups[new_end - 1].name() != groups[i].name() {
                        if new_end != i {
                            groups[new_end] = groups[i].clone();
                        }
                        new_end += 1;
                    }
                }
                assert_eq!(new_end, groups.len());
            }

            assert_eq!(groups.len(), ::types::GROUP_SIZE);

            for i in 0..::types::GROUP_SIZE {
                assert!(groups[i].name() == &addresses[i + 1]);
            }
        }
    }

    #[test]
    fn churn_test() {
                                                                                                    // unchecked - purpose?
        let network_len = 200usize;
        let nodes_to_remove = 20usize;

        let mut tables = create_random_routing_tables(network_len);
        let mut addresses: Vec<::NameType> = Vec::with_capacity(network_len);

        for i in 0..tables.len() {
            addresses.push(tables[i].our_name.clone());
            for j in 0..tables.len() {
                let mut node_info = create_random_node_info();
                node_info.public_id.set_name(tables[j].our_name);
                let _ = tables[i].add_node(node_info);
            }
        }

        // now remove nodes
        let mut drop_vec: Vec<::NameType> = Vec::with_capacity(nodes_to_remove);
        for i in 0..nodes_to_remove {
            drop_vec.push(addresses[i].clone());
        }

        tables.truncate(nodes_to_remove);

        for i in 0..tables.len() {
            for j in 0..drop_vec.len() {
                tables[i].drop_node(&drop_vec[j]);
            }
        }
        // remove IDs too
        addresses.truncate(nodes_to_remove);

        for i in 0..tables.len() {
            addresses.sort_by(&mut *make_sort_predicate(tables[i].our_name.clone()));
            let group = tables[i].our_close_group();
            assert_eq!(group.len(), ::std::cmp::min(::types::GROUP_SIZE, tables[i].len()));
        }
    }

    #[test]
    fn target_nodes_group_test() {
                                                                                                    // unchecked - purpose?
        let network_len = 100usize;

        let mut tables = create_random_routing_tables(network_len);
        let mut addresses: Vec<::NameType> = Vec::with_capacity(network_len);

        for i in 0..tables.len() {
            addresses.push(tables[i].our_name.clone());
            for j in 0..tables.len() {
                let mut node_info = create_random_node_info();
                node_info.public_id.set_name(tables[j].our_name);
                let _ = tables[i].add_node(node_info);
            }
        }

        for i in 0..tables.len() {
            addresses.sort_by(&mut *make_sort_predicate(tables[i].our_name.clone()));
            // if target is in close group return the whole close group excluding target
            for j in 1..(::types::GROUP_SIZE - ::types::QUORUM_SIZE) {
                let target_close_group = tables[i].target_nodes(&addresses[j]);
                assert_eq!(::types::GROUP_SIZE, target_close_group.len());
                // should contain our close group
                for k in 0..target_close_group.len() {
                    assert_eq!(*target_close_group[k].name(), addresses[k + 1]);
                }
            }
        }
    }

    #[test]
    fn trivial_functions_test() {
                                                                                            // unchecked - but also check has_node function
        let mut test = TestEnvironment::new();
        assert!(test.public_id(&test.buckets[0].mid_contact).is_none());
        assert_eq!(0, test.table.nodes.len());

        // Check on partially filled the table
        test.partially_fill_table();
        let test_node = create_random_node_info();
        test.node_info = test_node.clone();
        assert!(test.table.add_node(test.node_info.clone()).0);

        match test.public_id(test.node_info.name()) {
            Some(_) => {}
            None => panic!("PublicId None"),
        }
        // EXPECT_TRUE(asymm::MatchingKeys(info_.dht_public_id.public_key(),
        //                                 *table_.GetPublicKey(info_.name())));
        match test.public_id(&test.buckets[test.buckets.len() - 1].far_contact) {
            Some(_) => panic!("PublicId Exits"),
            None => {}
        }
        assert_eq!(test.initial_count + 1, test.table.nodes.len());

        // Check on fully filled the table
        test.table.drop_node(test_node.name());
        test.complete_filling_table();
        test.table.drop_node(&test.buckets[0].mid_contact);
        test.node_info = test_node.clone();
        assert!(test.table.add_node(test.node_info.clone()).0);

        match test.public_id(test.node_info.name()) {
            Some(_) => {}
            None => panic!("PublicId None"),
        }
        match test.public_id(&test.buckets[test.buckets.len() - 1].far_contact) {
            Some(_) => panic!("PublicId Exits"),
            None => {}
        }
        // EXPECT_TRUE(asymm::MatchingKeys(info_.dht_public_id.public_key(),
        //                                 *table_.GetPublicKey(info_.name())));
        assert_eq!(OPTIMAL_TABLE_SIZE, test.table.nodes.len());
    }

    #[test]
    fn bucket_index() {
        // Set our name for routing table to max possible value (in binary, all `1`s)
        let our_name = ::NameType::new([255u8; ::NAME_TYPE_LEN]);
        let routing_table = RoutingTable::new(&our_name);

        // Iterate through each u8 element of a target name identical to ours and set it to each
        // possible value for u8 other than 255 (since that which would a target name identical to
        // our name)
        for index in 0..::NAME_TYPE_LEN {
            let mut array = [255u8; ::NAME_TYPE_LEN];
            for modified_element in 0..255u8 {
                array[index] = modified_element;
                let target_name = ::NameType::new(array);
                // `index` is equivalent to common leading bytes, so the common leading bits (CLBs)
                // is `index` * 8 plus some value for `modified_element`.  Where
                // 0 <= modified_element < 128, the first bit is different so CLBs is 0, and for
                // 128 <= modified_element < 192, the second bit is different, so CLBs is 1, and so
                // on.
                let expected_bucket_index = (index * 8) + match modified_element {
                    0...127 => 0,
                    128...191 => 1,
                    192...223 => 2,
                    224...239 => 3,
                    240...247 => 4,
                    248...251 => 5,
                    252 | 253 => 6,
                    254 => 7,
                    _ => unreachable!(),
                };
                if expected_bucket_index != routing_table.bucket_index(&target_name) {
                    let as_binary = |name: &::NameType| -> String {
                        let mut name_as_binary = String::new();
                        for i in name.0.iter() {
                            name_as_binary.push_str(&format!("{:08b}", i));
                        }
                        name_as_binary
                    };
                    println!("us:   {}", as_binary(&our_name));
                    println!("them: {}", as_binary(&target_name));
                    println!("index:                 {}", index);
                    println!("modified_element:      {}", modified_element);
                    println!("expected bucket_index: {}", expected_bucket_index);
                    println!("actual bucket_index:   {}", routing_table.bucket_index(&target_name));
                }
                assert_eq!(expected_bucket_index, routing_table.bucket_index(&target_name));
            }
        }

        // Check the bucket index of our own name is 512
        assert_eq!(::NAME_TYPE_LEN * 8, routing_table.bucket_index(&our_name));
    }
}<|MERGE_RESOLUTION|>--- conflicted
+++ resolved
@@ -123,17 +123,12 @@
         (false, None)
     }
 
-<<<<<<< HEAD
-    // Adds a connection to an existing entry.  Should be called after `has_node`.
-    pub fn add_connection(&mut self, their_name: &::NameType, connection: ::crust::Connection) {
-        use itertools::Itertools;
-        match self.nodes.iter_mut().find(|node_info| node_info.name() == their_name) {
-=======
     // Adds a connection to an existing entry.  Should be called after `has_node`. The return
     // indicates if the given connection was added to an existing NodeInfo.
-    pub fn add_connection(&mut self, their_name: &NameType, connection: Connection) -> bool {
-        match self.routing_table.iter_mut().find(|node_info| node_info.name() == their_name) {
->>>>>>> 31154713
+    pub fn add_connection(&mut self,
+                          their_name: &::NameType,
+                          connection: ::crust::Connection) -> bool {
+        match self.nodes.iter_mut().find(|node_info| node_info.name() == their_name) {
             Some(mut node_info) => {
                 if node_info.connections.iter().any(|elt| *elt == connection) {
                     return false
@@ -153,23 +148,12 @@
     // adding the contact to our routing table, i.e. would this contact improve our table.  The
     // checking procedure is the same as for `add_node`, except for the lack of a public key to
     // check in step 1.
-<<<<<<< HEAD
     pub fn want_to_add(&self, their_name: &::NameType) -> bool {
-        if self.our_name == *their_name {
-            return false
-        }
-        if self.has_node(their_name) {
-            return false
-        }
-        if self.nodes.len() < OPTIMAL_TABLE_SIZE {
-=======
-    pub fn want_to_add(&self, their_name: &NameType) -> bool {
         if self.our_name == *their_name || self.has_node(their_name)  {
             return false
         }
 
-        if self.routing_table.len() < OPTIMAL_TABLE_SIZE {
->>>>>>> 31154713
+        if self.nodes.len() < OPTIMAL_TABLE_SIZE {
             return true
         }
         let group_len = ::types::GROUP_SIZE - 1;
@@ -238,36 +222,22 @@
     // This returns true if the provided name is closer than or equal to the furthest node in our
     // close group. If the routing table contains less than GROUP_SIZE nodes, then every address is
     // considered to be close.
-<<<<<<< HEAD
     pub fn is_close(&self, name: &::NameType) -> bool {
-        if self.nodes.len() < ::types::GROUP_SIZE {
-            return true
-        }
-        let furthest_close_node = self.nodes[::types::GROUP_SIZE - 1].clone();
-        ::name_type::closer_to_target_or_equal(name, furthest_close_node.name(), &self.our_name)
-=======
-    pub fn is_close(&self, name: &NameType) -> bool {
-        match self.routing_table.iter().nth(::types::GROUP_SIZE - 1) {
-            Some(node) => closer_to_target_or_equal(&name, &node.name(), &self.our_name),
+        match self.nodes.iter().nth(::types::GROUP_SIZE - 1) {
+            Some(node) => ::name_type::closer_to_target_or_equal(name, node.name(), &self.our_name),
             None => true
         }
-
->>>>>>> 31154713
     }
 
     pub fn len(&self) -> usize {
         self.nodes.len()
     }
 
-<<<<<<< HEAD
+    pub fn is_empty(&self) -> bool {
+        self.nodes.is_empty()
+    }
+
     pub fn our_name(&self) -> &::NameType {
-=======
-    pub fn is_empty(&self) -> bool {
-        self.routing_table.is_empty()
-    }
-
-    pub fn our_name(&self) -> &NameType {
->>>>>>> 31154713
         &self.our_name
     }
 
@@ -277,8 +247,7 @@
 
     // This effectively reverse iterates through all non-empty buckets (i.e. starts at furthest
     // bucket from us) checking for overfilled ones and returning the table index of the furthest
-    // contact within that bucket.  No contacts within our close group will be considered.  If the
-    // table size is below OPTIMAL_TABLE_SIZE, this will return None.
+    // contact within that bucket.  No contacts within our close group will be considered.
     fn find_candidate_for_removal(&self) -> Option<usize> {
         assert!(self.nodes.len() >= OPTIMAL_TABLE_SIZE);
 
@@ -321,28 +290,8 @@
 
     // This is equivalent to the common leading bits of `self.our_name` and `name` where "leading
     // bits" means the most significant bits.
-<<<<<<< HEAD
     fn bucket_index(&self, name: &::NameType) -> usize {
-        for byte_index in 0..::NAME_TYPE_LEN {
-            if self.our_name.0[byte_index] != name.0[byte_index] {
-                return (byte_index * 8) + match self.our_name.0[byte_index] ^ name.0[byte_index] {
-                    1 => 7,
-                    2 | 3 => 6,
-                    4...7 => 5,
-                    8...15 => 4,
-                    16...31 => 3,
-                    32...63 => 2,
-                    64...127 => 1,
-                    128...255 => 0,
-                    _ => unreachable!(),
-                }
-            }
-        }
-        ::NAME_TYPE_LEN * 8
-=======
-    fn bucket_index(&self, name: &NameType) -> usize {
         self.our_name.bucket_distance(name)
->>>>>>> 31154713
     }
 
     fn push_back_then_sort(&mut self, node_info: NodeInfo) {
