--- conflicted
+++ resolved
@@ -19,11 +19,7 @@
 use itertools::Itertools;
 use rand::Rng;
 use routing::{Authority, BootstrapConfig, Cache, Client, Config, DevConfig, Event, EventStream,
-<<<<<<< HEAD
-              FullInfo, ImmutableData, NullCache, Peer, Prefix, PublicInfo, Request, Response,
-=======
-              FullId, ImmutableData, Node, NullCache, Prefix, PublicId, Request, Response,
->>>>>>> 22803834
+              FullInfo, ImmutableData, Node, NullCache, Prefix, PublicInfo, Request, Response,
               RoutingTable, XorName, verify_network_invariant};
 use routing::mock_crust::{self, Endpoint, Network, ServiceHandle};
 use routing::test_consts::{ACK_TIMEOUT_SECS, CONNECTING_PEER_TIMEOUT_SECS};
@@ -130,13 +126,8 @@
 }
 
 pub struct TestNode {
-<<<<<<< HEAD
     pub handle: ServiceHandle<PublicInfo>,
-    pub inner: Peer,
-=======
-    pub handle: ServiceHandle<PublicId>,
     pub inner: Node,
->>>>>>> 22803834
 }
 
 impl TestNode {
